--- conflicted
+++ resolved
@@ -1,8 +1,4 @@
-<<<<<<< HEAD
-Hash: d68753eb40ee2c5a457e
-=======
-Hash: 27b51279f30c19c26769
->>>>>>> c4d78f7c
+Hash: 10953af719edc921eec4
 Time: Xms
       Asset       Size  Chunks             Chunk Names
   bundle.js    3.97 kB       0  [emitted]  main
