This example shows how to create an explicit vendor chunk as well as a common chunk for code shared among entry points. In this example, we have 3 entry points: `pageA`, `pageB`, and `pageC`. Those entry points share some of the same utility modules, but not others. This configuration will pull out any modules common to at least 2 bundles and place it in the `common` bundle instead, all while keeping the specified vendor libraries in their own bundle by themselves.

To better understand, here are the entry points and which utility modules they depend on:

- `pageA`
  - `utility1`
  - `utility2`
- `pageB`
  - `utility2`
  - `utility3`
- `pageC`
  - `utility2`
  - `utility3`

Given this configuration, webpack will produce the following bundles:

- `vendor`
  - webpack runtime
  - `vendor1`
  - `vendor2`
- `common`
  - `utility2`
  - `utility3`
- `pageA`
  - `pageA`
  - `utility1`
- `pageB`
  - `pageB`
- `pageC`
  - `pageC`

With this bundle configuration, you would load your third party libraries, then your common application code, then your page-specific application code.

# webpack.config.js

``` javascript
var path = require("path");

module.exports = {
	// mode: "development" || "production",
	entry: {
		pageA: "./pageA",
		pageB: "./pageB",
		pageC: "./pageC"
	},
	optimization: {
		splitChunks: {
			cacheGroups: {
				commons: {
					chunks: "initial",
					minChunks: 2,
					maxInitialRequests: 5, // The default limit is too small to showcase the effect
					minSize: 0 // This is example is too small to create commons chunks
				},
				vendor: {
					test: /node_modules/,
					chunks: "initial",
					name: "vendor",
					priority: 10,
					enforce: true
				}
			}
		}
	},
	output: {
		path: path.join(__dirname, "dist"),
		filename: "[name].js"
	}
};
```

# dist/vendor.js

``` javascript
(window["webpackJsonp"] = window["webpackJsonp"] || []).push([[1],{

/***/ 1:
/*!*********************************!*\
  !*** ./node_modules/vendor1.js ***!
  \*********************************/
/*! no static exports found */
/***/ (function(module, exports) {

module.exports = "vendor1";

/***/ }),

/***/ 5:
/*!*********************************!*\
  !*** ./node_modules/vendor2.js ***!
  \*********************************/
/*! no static exports found */
/***/ (function(module, exports) {

module.exports = "vendor2";

/***/ })

}]);
```

# dist/commons~pageA~pageB~pageC.js

``` javascript
(window["webpackJsonp"] = window["webpackJsonp"] || []).push([[2],{

/***/ 3:
/*!*********************!*\
  !*** ./utility2.js ***!
  \*********************/
/*! no static exports found */
/***/ (function(module, exports) {

module.exports = "utility2";

/***/ })

}]);
```

# dist/commons~pageB~pageC.js

``` javascript
(window["webpackJsonp"] = window["webpackJsonp"] || []).push([[4],{

/***/ 6:
/*!*********************!*\
  !*** ./utility3.js ***!
  \*********************/
/*! no static exports found */
/***/ (function(module, exports) {

module.exports = "utility3";

/***/ })

}]);
```

# dist/pageA.js

<details><summary><code>/******/ (function(modules) { /* webpackBootstrap */ })</code></summary>

``` javascript
/******/ (function(modules) { // webpackBootstrap
/******/ 	// install a JSONP callback for chunk loading
/******/ 	function webpackJsonpCallback(data) {
/******/ 		var chunkIds = data[0];
/******/ 		var moreModules = data[1];
/******/ 		var executeModules = data[2];
/******/
/******/ 		// add "moreModules" to the modules object,
/******/ 		// then flag all "chunkIds" as loaded and fire callback
/******/ 		var moduleId, chunkId, i = 0, resolves = [];
/******/ 		for(;i < chunkIds.length; i++) {
/******/ 			chunkId = chunkIds[i];
/******/ 			if(installedChunks[chunkId]) {
/******/ 				resolves.push(installedChunks[chunkId][0]);
/******/ 			}
/******/ 			installedChunks[chunkId] = 0;
/******/ 		}
/******/ 		for(moduleId in moreModules) {
/******/ 			if(Object.prototype.hasOwnProperty.call(moreModules, moduleId)) {
/******/ 				modules[moduleId] = moreModules[moduleId];
/******/ 			}
/******/ 		}
/******/ 		if(parentJsonpFunction) parentJsonpFunction(data);
/******/
/******/ 		while(resolves.length) {
/******/ 			resolves.shift()();
/******/ 		}
/******/
/******/ 		// add entry modules from loaded chunk to deferred list
/******/ 		deferredModules.push.apply(deferredModules, executeModules || []);
/******/
/******/ 		// run deferred modules when all chunks ready
/******/ 		return checkDeferredModules();
/******/ 	};
/******/ 	function checkDeferredModules() {
/******/ 		var result;
/******/ 		for(var i = 0; i < deferredModules.length; i++) {
/******/ 			var deferredModule = deferredModules[i];
/******/ 			var fulfilled = true;
/******/ 			for(var j = 1; j < deferredModule.length; j++) {
/******/ 				var depId = deferredModule[j];
/******/ 				if(installedChunks[depId] !== 0) fulfilled = false;
/******/ 			}
/******/ 			if(fulfilled) {
/******/ 				deferredModules.splice(i--, 1);
/******/ 				result = __webpack_require__(__webpack_require__.s = deferredModule[0]);
/******/ 			}
/******/ 		}
/******/ 		return result;
/******/ 	}
/******/
/******/ 	// The module cache
/******/ 	var installedModules = {};
/******/
/******/ 	// object to store loaded and loading chunks
/******/ 	// undefined = chunk not loaded, null = chunk preloaded/prefetched
/******/ 	// Promise = chunk loading, 0 = chunk loaded
/******/ 	var installedChunks = {
/******/ 		0: 0
/******/ 	};
/******/
/******/ 	var deferredModules = [];
/******/
/******/ 	// The require function
/******/ 	function __webpack_require__(moduleId) {
/******/
/******/ 		// Check if module is in cache
/******/ 		if(installedModules[moduleId]) {
/******/ 			return installedModules[moduleId].exports;
/******/ 		}
/******/ 		// Create a new module (and put it into the cache)
/******/ 		var module = installedModules[moduleId] = {
/******/ 			i: moduleId,
/******/ 			l: false,
/******/ 			exports: {}
/******/ 		};
/******/
/******/ 		// Execute the module function
/******/ 		modules[moduleId].call(module.exports, module, module.exports, __webpack_require__);
/******/
/******/ 		// Flag the module as loaded
/******/ 		module.l = true;
/******/
/******/ 		// Return the exports of the module
/******/ 		return module.exports;
/******/ 	}
/******/
/******/
/******/ 	// expose the modules object (__webpack_modules__)
/******/ 	__webpack_require__.m = modules;
/******/
/******/ 	// expose the module cache
/******/ 	__webpack_require__.c = installedModules;
/******/
/******/ 	// define getter function for harmony exports
/******/ 	__webpack_require__.d = function(exports, name, getter) {
/******/ 		if(!__webpack_require__.o(exports, name)) {
/******/ 			Object.defineProperty(exports, name, { enumerable: true, get: getter });
/******/ 		}
/******/ 	};
/******/
/******/ 	// define __esModule on exports
/******/ 	__webpack_require__.r = function(exports) {
/******/ 		if(typeof Symbol !== 'undefined' && Symbol.toStringTag) {
/******/ 			Object.defineProperty(exports, Symbol.toStringTag, { value: 'Module' });
/******/ 		}
/******/ 		Object.defineProperty(exports, '__esModule', { value: true });
/******/ 	};
/******/
/******/ 	// create a fake namespace object
/******/ 	// mode & 1: value is a module id, require it
/******/ 	// mode & 2: merge all properties of value into the ns
/******/ 	// mode & 4: return value when already ns object
/******/ 	// mode & 8|1: behave like require
/******/ 	__webpack_require__.t = function(value, mode) {
/******/ 		if(mode & 1) value = __webpack_require__(value);
/******/ 		if(mode & 8) return value;
/******/ 		if((mode & 4) && typeof value === 'object' && value && value.__esModule) return value;
/******/ 		var ns = Object.create(null);
/******/ 		__webpack_require__.r(ns);
/******/ 		Object.defineProperty(ns, 'default', { enumerable: true, value: value });
/******/ 		if(mode & 2 && typeof value != 'string') for(var key in value) __webpack_require__.d(ns, key, function(key) { return value[key]; }.bind(null, key));
/******/ 		return ns;
/******/ 	};
/******/
/******/ 	// getDefaultExport function for compatibility with non-harmony modules
/******/ 	__webpack_require__.n = function(module) {
/******/ 		var getter = module && module.__esModule ?
/******/ 			function getDefault() { return module['default']; } :
/******/ 			function getModuleExports() { return module; };
/******/ 		__webpack_require__.d(getter, 'a', getter);
/******/ 		return getter;
/******/ 	};
/******/
/******/ 	// Object.prototype.hasOwnProperty.call
/******/ 	__webpack_require__.o = function(object, property) { return Object.prototype.hasOwnProperty.call(object, property); };
/******/
/******/ 	// __webpack_public_path__
/******/ 	__webpack_require__.p = "dist/";
/******/
/******/ 	var jsonpArray = window["webpackJsonp"] = window["webpackJsonp"] || [];
/******/ 	var oldJsonpFunction = jsonpArray.push.bind(jsonpArray);
/******/ 	jsonpArray.push = webpackJsonpCallback;
/******/ 	jsonpArray = jsonpArray.slice();
/******/ 	for(var i = 0; i < jsonpArray.length; i++) webpackJsonpCallback(jsonpArray[i]);
/******/ 	var parentJsonpFunction = oldJsonpFunction;
/******/
/******/
/******/ 	// add entry module to deferred list
/******/ 	deferredModules.push([0,1,2]);
/******/ 	// run deferred modules when ready
/******/ 	return checkDeferredModules();
/******/ })
/************************************************************************/
```

</details>

``` javascript
/******/ ([
/* 0 */
/*!******************!*\
  !*** ./pageA.js ***!
  \******************/
/*! no static exports found */
/***/ (function(module, exports, __webpack_require__) {

var vendor1 = __webpack_require__(/*! vendor1 */ 1);
var utility1 = __webpack_require__(/*! ./utility1 */ 2);
var utility2 = __webpack_require__(/*! ./utility2 */ 3);

module.exports = "pageA";


/***/ }),
/* 1 */,
/* 2 */
/*!*********************!*\
  !*** ./utility1.js ***!
  \*********************/
/*! no static exports found */
/***/ (function(module, exports) {

module.exports = "utility1";

/***/ })
/******/ ]);
```

# dist/pageB.js

``` javascript
/******/ (function(modules) { // webpackBootstrap
/******/ 	// install a JSONP callback for chunk loading
/******/ 	function webpackJsonpCallback(data) {
/******/ 		var chunkIds = data[0];
/******/ 		var moreModules = data[1];
/******/ 		var executeModules = data[2];
/******/
/******/ 		// add "moreModules" to the modules object,
/******/ 		// then flag all "chunkIds" as loaded and fire callback
/******/ 		var moduleId, chunkId, i = 0, resolves = [];
/******/ 		for(;i < chunkIds.length; i++) {
/******/ 			chunkId = chunkIds[i];
/******/ 			if(installedChunks[chunkId]) {
/******/ 				resolves.push(installedChunks[chunkId][0]);
/******/ 			}
/******/ 			installedChunks[chunkId] = 0;
/******/ 		}
/******/ 		for(moduleId in moreModules) {
/******/ 			if(Object.prototype.hasOwnProperty.call(moreModules, moduleId)) {
/******/ 				modules[moduleId] = moreModules[moduleId];
/******/ 			}
/******/ 		}
/******/ 		if(parentJsonpFunction) parentJsonpFunction(data);
/******/
/******/ 		while(resolves.length) {
/******/ 			resolves.shift()();
/******/ 		}
/******/
/******/ 		// add entry modules from loaded chunk to deferred list
/******/ 		deferredModules.push.apply(deferredModules, executeModules || []);
/******/
/******/ 		// run deferred modules when all chunks ready
/******/ 		return checkDeferredModules();
/******/ 	};
/******/ 	function checkDeferredModules() {
/******/ 		var result;
/******/ 		for(var i = 0; i < deferredModules.length; i++) {
/******/ 			var deferredModule = deferredModules[i];
/******/ 			var fulfilled = true;
/******/ 			for(var j = 1; j < deferredModule.length; j++) {
/******/ 				var depId = deferredModule[j];
/******/ 				if(installedChunks[depId] !== 0) fulfilled = false;
/******/ 			}
/******/ 			if(fulfilled) {
/******/ 				deferredModules.splice(i--, 1);
/******/ 				result = __webpack_require__(__webpack_require__.s = deferredModule[0]);
/******/ 			}
/******/ 		}
/******/ 		return result;
/******/ 	}
/******/
/******/ 	// The module cache
/******/ 	var installedModules = {};
/******/
/******/ 	// object to store loaded and loading chunks
/******/ 	// undefined = chunk not loaded, null = chunk preloaded/prefetched
/******/ 	// Promise = chunk loading, 0 = chunk loaded
/******/ 	var installedChunks = {
/******/ 		3: 0
/******/ 	};
/******/
/******/ 	var deferredModules = [];
/******/
/******/ 	// The require function
/******/ 	function __webpack_require__(moduleId) {
/******/
/******/ 		// Check if module is in cache
/******/ 		if(installedModules[moduleId]) {
/******/ 			return installedModules[moduleId].exports;
/******/ 		}
/******/ 		// Create a new module (and put it into the cache)
/******/ 		var module = installedModules[moduleId] = {
/******/ 			i: moduleId,
/******/ 			l: false,
/******/ 			exports: {}
/******/ 		};
/******/
/******/ 		// Execute the module function
/******/ 		modules[moduleId].call(module.exports, module, module.exports, __webpack_require__);
/******/
/******/ 		// Flag the module as loaded
/******/ 		module.l = true;
/******/
/******/ 		// Return the exports of the module
/******/ 		return module.exports;
/******/ 	}
/******/
/******/
/******/ 	// expose the modules object (__webpack_modules__)
/******/ 	__webpack_require__.m = modules;
/******/
/******/ 	// expose the module cache
/******/ 	__webpack_require__.c = installedModules;
/******/
/******/ 	// define getter function for harmony exports
/******/ 	__webpack_require__.d = function(exports, name, getter) {
/******/ 		if(!__webpack_require__.o(exports, name)) {
/******/ 			Object.defineProperty(exports, name, { enumerable: true, get: getter });
/******/ 		}
/******/ 	};
/******/
/******/ 	// define __esModule on exports
/******/ 	__webpack_require__.r = function(exports) {
/******/ 		if(typeof Symbol !== 'undefined' && Symbol.toStringTag) {
/******/ 			Object.defineProperty(exports, Symbol.toStringTag, { value: 'Module' });
/******/ 		}
/******/ 		Object.defineProperty(exports, '__esModule', { value: true });
/******/ 	};
/******/
/******/ 	// create a fake namespace object
/******/ 	// mode & 1: value is a module id, require it
/******/ 	// mode & 2: merge all properties of value into the ns
/******/ 	// mode & 4: return value when already ns object
/******/ 	// mode & 8|1: behave like require
/******/ 	__webpack_require__.t = function(value, mode) {
/******/ 		if(mode & 1) value = __webpack_require__(value);
/******/ 		if(mode & 8) return value;
/******/ 		if((mode & 4) && typeof value === 'object' && value && value.__esModule) return value;
/******/ 		var ns = Object.create(null);
/******/ 		__webpack_require__.r(ns);
/******/ 		Object.defineProperty(ns, 'default', { enumerable: true, value: value });
/******/ 		if(mode & 2 && typeof value != 'string') for(var key in value) __webpack_require__.d(ns, key, function(key) { return value[key]; }.bind(null, key));
/******/ 		return ns;
/******/ 	};
/******/
/******/ 	// getDefaultExport function for compatibility with non-harmony modules
/******/ 	__webpack_require__.n = function(module) {
/******/ 		var getter = module && module.__esModule ?
/******/ 			function getDefault() { return module['default']; } :
/******/ 			function getModuleExports() { return module; };
/******/ 		__webpack_require__.d(getter, 'a', getter);
/******/ 		return getter;
/******/ 	};
/******/
/******/ 	// Object.prototype.hasOwnProperty.call
/******/ 	__webpack_require__.o = function(object, property) { return Object.prototype.hasOwnProperty.call(object, property); };
/******/
/******/ 	// __webpack_public_path__
/******/ 	__webpack_require__.p = "dist/";
/******/
/******/ 	var jsonpArray = window["webpackJsonp"] = window["webpackJsonp"] || [];
/******/ 	var oldJsonpFunction = jsonpArray.push.bind(jsonpArray);
/******/ 	jsonpArray.push = webpackJsonpCallback;
/******/ 	jsonpArray = jsonpArray.slice();
/******/ 	for(var i = 0; i < jsonpArray.length; i++) webpackJsonpCallback(jsonpArray[i]);
/******/ 	var parentJsonpFunction = oldJsonpFunction;
/******/
/******/
/******/ 	// add entry module to deferred list
/******/ 	deferredModules.push([4,1,2,4]);
/******/ 	// run deferred modules when ready
/******/ 	return checkDeferredModules();
/******/ })
/************************************************************************/
/******/ ({

/***/ 4:
/*!******************!*\
  !*** ./pageB.js ***!
  \******************/
/*! no static exports found */
/***/ (function(module, exports, __webpack_require__) {

var vendor2 = __webpack_require__(/*! vendor2 */ 5);
var utility2 = __webpack_require__(/*! ./utility2 */ 3);
var utility3 = __webpack_require__(/*! ./utility3 */ 6);

module.exports = "pageB";


/***/ })

/******/ });
```

# dist/pageC.js

``` javascript
/******/ (function(modules) { // webpackBootstrap
/******/ 	// install a JSONP callback for chunk loading
/******/ 	function webpackJsonpCallback(data) {
/******/ 		var chunkIds = data[0];
/******/ 		var moreModules = data[1];
/******/ 		var executeModules = data[2];
/******/
/******/ 		// add "moreModules" to the modules object,
/******/ 		// then flag all "chunkIds" as loaded and fire callback
/******/ 		var moduleId, chunkId, i = 0, resolves = [];
/******/ 		for(;i < chunkIds.length; i++) {
/******/ 			chunkId = chunkIds[i];
/******/ 			if(installedChunks[chunkId]) {
/******/ 				resolves.push(installedChunks[chunkId][0]);
/******/ 			}
/******/ 			installedChunks[chunkId] = 0;
/******/ 		}
/******/ 		for(moduleId in moreModules) {
/******/ 			if(Object.prototype.hasOwnProperty.call(moreModules, moduleId)) {
/******/ 				modules[moduleId] = moreModules[moduleId];
/******/ 			}
/******/ 		}
/******/ 		if(parentJsonpFunction) parentJsonpFunction(data);
/******/
/******/ 		while(resolves.length) {
/******/ 			resolves.shift()();
/******/ 		}
/******/
/******/ 		// add entry modules from loaded chunk to deferred list
/******/ 		deferredModules.push.apply(deferredModules, executeModules || []);
/******/
/******/ 		// run deferred modules when all chunks ready
/******/ 		return checkDeferredModules();
/******/ 	};
/******/ 	function checkDeferredModules() {
/******/ 		var result;
/******/ 		for(var i = 0; i < deferredModules.length; i++) {
/******/ 			var deferredModule = deferredModules[i];
/******/ 			var fulfilled = true;
/******/ 			for(var j = 1; j < deferredModule.length; j++) {
/******/ 				var depId = deferredModule[j];
/******/ 				if(installedChunks[depId] !== 0) fulfilled = false;
/******/ 			}
/******/ 			if(fulfilled) {
/******/ 				deferredModules.splice(i--, 1);
/******/ 				result = __webpack_require__(__webpack_require__.s = deferredModule[0]);
/******/ 			}
/******/ 		}
/******/ 		return result;
/******/ 	}
/******/
/******/ 	// The module cache
/******/ 	var installedModules = {};
/******/
/******/ 	// object to store loaded and loading chunks
/******/ 	// undefined = chunk not loaded, null = chunk preloaded/prefetched
/******/ 	// Promise = chunk loading, 0 = chunk loaded
/******/ 	var installedChunks = {
/******/ 		5: 0
/******/ 	};
/******/
/******/ 	var deferredModules = [];
/******/
/******/ 	// The require function
/******/ 	function __webpack_require__(moduleId) {
/******/
/******/ 		// Check if module is in cache
/******/ 		if(installedModules[moduleId]) {
/******/ 			return installedModules[moduleId].exports;
/******/ 		}
/******/ 		// Create a new module (and put it into the cache)
/******/ 		var module = installedModules[moduleId] = {
/******/ 			i: moduleId,
/******/ 			l: false,
/******/ 			exports: {}
/******/ 		};
/******/
/******/ 		// Execute the module function
/******/ 		modules[moduleId].call(module.exports, module, module.exports, __webpack_require__);
/******/
/******/ 		// Flag the module as loaded
/******/ 		module.l = true;
/******/
/******/ 		// Return the exports of the module
/******/ 		return module.exports;
/******/ 	}
/******/
/******/
/******/ 	// expose the modules object (__webpack_modules__)
/******/ 	__webpack_require__.m = modules;
/******/
/******/ 	// expose the module cache
/******/ 	__webpack_require__.c = installedModules;
/******/
/******/ 	// define getter function for harmony exports
/******/ 	__webpack_require__.d = function(exports, name, getter) {
/******/ 		if(!__webpack_require__.o(exports, name)) {
/******/ 			Object.defineProperty(exports, name, { enumerable: true, get: getter });
/******/ 		}
/******/ 	};
/******/
/******/ 	// define __esModule on exports
/******/ 	__webpack_require__.r = function(exports) {
/******/ 		if(typeof Symbol !== 'undefined' && Symbol.toStringTag) {
/******/ 			Object.defineProperty(exports, Symbol.toStringTag, { value: 'Module' });
/******/ 		}
/******/ 		Object.defineProperty(exports, '__esModule', { value: true });
/******/ 	};
/******/
/******/ 	// create a fake namespace object
/******/ 	// mode & 1: value is a module id, require it
/******/ 	// mode & 2: merge all properties of value into the ns
/******/ 	// mode & 4: return value when already ns object
/******/ 	// mode & 8|1: behave like require
/******/ 	__webpack_require__.t = function(value, mode) {
/******/ 		if(mode & 1) value = __webpack_require__(value);
/******/ 		if(mode & 8) return value;
/******/ 		if((mode & 4) && typeof value === 'object' && value && value.__esModule) return value;
/******/ 		var ns = Object.create(null);
/******/ 		__webpack_require__.r(ns);
/******/ 		Object.defineProperty(ns, 'default', { enumerable: true, value: value });
/******/ 		if(mode & 2 && typeof value != 'string') for(var key in value) __webpack_require__.d(ns, key, function(key) { return value[key]; }.bind(null, key));
/******/ 		return ns;
/******/ 	};
/******/
/******/ 	// getDefaultExport function for compatibility with non-harmony modules
/******/ 	__webpack_require__.n = function(module) {
/******/ 		var getter = module && module.__esModule ?
/******/ 			function getDefault() { return module['default']; } :
/******/ 			function getModuleExports() { return module; };
/******/ 		__webpack_require__.d(getter, 'a', getter);
/******/ 		return getter;
/******/ 	};
/******/
/******/ 	// Object.prototype.hasOwnProperty.call
/******/ 	__webpack_require__.o = function(object, property) { return Object.prototype.hasOwnProperty.call(object, property); };
/******/
/******/ 	// __webpack_public_path__
/******/ 	__webpack_require__.p = "dist/";
/******/
/******/ 	var jsonpArray = window["webpackJsonp"] = window["webpackJsonp"] || [];
/******/ 	var oldJsonpFunction = jsonpArray.push.bind(jsonpArray);
/******/ 	jsonpArray.push = webpackJsonpCallback;
/******/ 	jsonpArray = jsonpArray.slice();
/******/ 	for(var i = 0; i < jsonpArray.length; i++) webpackJsonpCallback(jsonpArray[i]);
/******/ 	var parentJsonpFunction = oldJsonpFunction;
/******/
/******/
/******/ 	// add entry module to deferred list
/******/ 	deferredModules.push([7,2,4]);
/******/ 	// run deferred modules when ready
/******/ 	return checkDeferredModules();
/******/ })
/************************************************************************/
/******/ ({

/***/ 7:
/*!******************!*\
  !*** ./pageC.js ***!
  \******************/
/*! no static exports found */
/***/ (function(module, exports, __webpack_require__) {

var utility2 = __webpack_require__(/*! ./utility2 */ 3);
var utility3 = __webpack_require__(/*! ./utility3 */ 6);

module.exports = "pageC";

/***/ })

/******/ });
```

# Info

## Unoptimized

```
Hash: 0a1b2c3d4e5f6a7b8c9d
<<<<<<< HEAD
Version: webpack 5.0.0-next
=======
Version: webpack 4.28.0
>>>>>>> e871eeb1
                       Asset       Size  Chunks             Chunk Names
commons~pageA~pageB~pageC.js  269 bytes       2  [emitted]  commons~pageA~pageB~pageC
      commons~pageB~pageC.js  269 bytes       4  [emitted]  commons~pageB~pageC
                    pageA.js    6.7 KiB       0  [emitted]  pageA
<<<<<<< HEAD
                    pageB.js   6.51 KiB       3  [emitted]  pageB
=======
                    pageB.js    6.5 KiB       3  [emitted]  pageB
>>>>>>> e871eeb1
                    pageC.js   6.45 KiB       5  [emitted]  pageC
                   vendor.js  536 bytes       1  [emitted]  vendor
Entrypoint pageA = vendor.js commons~pageA~pageB~pageC.js pageA.js
Entrypoint pageB = vendor.js commons~pageA~pageB~pageC.js commons~pageB~pageC.js pageB.js
Entrypoint pageC = commons~pageA~pageB~pageC.js commons~pageB~pageC.js pageC.js
chunk    {0} pageA.js (pageA) 170 bytes ={1}= ={2}= [entry] [rendered]
    > ./pageA pageA
 [0] ./pageA.js 142 bytes {0} [built]
     [used exports unknown]
     entry ./pageA  pageA
 [2] ./utility1.js 28 bytes {0} [built]
     [used exports unknown]
     cjs require ./utility1 [0] ./pageA.js 2:15-36
chunk    {1} vendor.js (vendor) 54 bytes ={0}= ={2}= ={3}= ={4}= [initial] [rendered] split chunk (cache group: vendor) (name: vendor)
    > ./pageA pageA
    > ./pageB pageB
    2 modules
chunk    {2} commons~pageA~pageB~pageC.js (commons~pageA~pageB~pageC) 28 bytes ={0}= ={1}= ={3}= ={4}= ={5}= [initial] [rendered] split chunk (cache group: commons) (name: commons~pageA~pageB~pageC)
    > ./pageA pageA
    > ./pageB pageB
    > ./pageC pageC
 [3] ./utility2.js 28 bytes {2} [built]
     [used exports unknown]
     cjs require ./utility2 [0] ./pageA.js 3:15-36
     cjs require ./utility2 [4] ./pageB.js 2:15-36
     cjs require ./utility2 [7] ./pageC.js 1:15-36
chunk    {3} pageB.js (pageB) 142 bytes ={1}= ={2}= ={4}= [entry] [rendered]
    > ./pageB pageB
 [4] ./pageB.js 142 bytes {3} [built]
     [used exports unknown]
     entry ./pageB  pageB
chunk    {4} commons~pageB~pageC.js (commons~pageB~pageC) 28 bytes ={1}= ={2}= ={3}= ={5}= [initial] [rendered] split chunk (cache group: commons) (name: commons~pageB~pageC)
    > ./pageB pageB
    > ./pageC pageC
 [6] ./utility3.js 28 bytes {4} [built]
     [used exports unknown]
     cjs require ./utility3 [4] ./pageB.js 3:15-36
     cjs require ./utility3 [7] ./pageC.js 2:15-36
chunk    {5} pageC.js (pageC) 105 bytes ={2}= ={4}= [entry] [rendered]
    > ./pageC pageC
 [7] ./pageC.js 105 bytes {5} [built]
     [used exports unknown]
     entry ./pageC  pageC
```

## Production mode

```
Hash: 0a1b2c3d4e5f6a7b8c9d
<<<<<<< HEAD
Version: webpack 5.0.0-next
=======
Version: webpack 4.28.0
>>>>>>> e871eeb1
                       Asset       Size  Chunks             Chunk Names
commons~pageA~pageB~pageC.js   96 bytes       0  [emitted]  commons~pageA~pageB~pageC
      commons~pageB~pageC.js   97 bytes       1  [emitted]  commons~pageB~pageC
                    pageA.js   1.52 KiB       3  [emitted]  pageA
                    pageB.js   1.49 KiB       4  [emitted]  pageB
                    pageC.js   1.48 KiB       5  [emitted]  pageC
                   vendor.js  134 bytes       2  [emitted]  vendor
Entrypoint pageA = vendor.js commons~pageA~pageB~pageC.js pageA.js
Entrypoint pageB = vendor.js commons~pageA~pageB~pageC.js commons~pageB~pageC.js pageB.js
Entrypoint pageC = commons~pageA~pageB~pageC.js commons~pageB~pageC.js pageC.js
chunk    {0} commons~pageA~pageB~pageC.js (commons~pageA~pageB~pageC) 28 bytes ={1}= ={2}= ={3}= ={4}= ={5}= [initial] [rendered] split chunk (cache group: commons) (name: commons~pageA~pageB~pageC)
    > ./pageA pageA
    > ./pageB pageB
    > ./pageC pageC
 [0] ./utility2.js 28 bytes {0} [built]
     cjs require ./utility2 [2] ./pageA.js 3:15-36
     cjs require ./utility2 [5] ./pageB.js 2:15-36
     cjs require ./utility2 [7] ./pageC.js 1:15-36
chunk    {1} commons~pageB~pageC.js (commons~pageB~pageC) 28 bytes ={0}= ={2}= ={4}= ={5}= [initial] [rendered] split chunk (cache group: commons) (name: commons~pageB~pageC)
    > ./pageB pageB
    > ./pageC pageC
 [1] ./utility3.js 28 bytes {1} [built]
     cjs require ./utility3 [5] ./pageB.js 3:15-36
     cjs require ./utility3 [7] ./pageC.js 2:15-36
chunk    {2} vendor.js (vendor) 54 bytes ={0}= ={1}= ={3}= ={4}= [initial] [rendered] split chunk (cache group: vendor) (name: vendor)
    > ./pageA pageA
    > ./pageB pageB
    2 modules
<<<<<<< HEAD
chunk    {3} pageA.js (pageA) 170 bytes ={0}= ={2}= [entry] [rendered]
=======
chunk    {3} pageA.js (pageA) 165 bytes ={0}= ={2}= [entry] [rendered]
>>>>>>> e871eeb1
    > ./pageA pageA
 [2] ./pageA.js 142 bytes {3} [built]
     entry ./pageA  pageA
 [4] ./utility1.js 28 bytes {3} [built]
     cjs require ./utility1 [2] ./pageA.js 2:15-36
chunk    {4} pageB.js (pageB) 142 bytes ={0}= ={1}= ={2}= [entry] [rendered]
    > ./pageB pageB
<<<<<<< HEAD
 [5] ./pageB.js 142 bytes {4} [built]
     entry ./pageB  pageB
chunk    {5} pageC.js (pageC) 105 bytes ={0}= ={1}= [entry] [rendered]
=======
 [5] ./pageB.js 137 bytes {4} [built]
     single entry ./pageB  pageB
chunk    {5} pageC.js (pageC) 102 bytes ={0}= ={1}= [entry] [rendered]
>>>>>>> e871eeb1
    > ./pageC pageC
 [7] ./pageC.js 105 bytes {5} [built]
     entry ./pageC  pageC
```<|MERGE_RESOLUTION|>--- conflicted
+++ resolved
@@ -44,6 +44,7 @@
 		pageC: "./pageC"
 	},
 	optimization: {
+		chunkIds: "named",
 		splitChunks: {
 			cacheGroups: {
 				commons: {
@@ -72,14 +73,15 @@
 # dist/vendor.js
 
 ``` javascript
-(window["webpackJsonp"] = window["webpackJsonp"] || []).push([[1],{
+(window["webpackJsonp"] = window["webpackJsonp"] || []).push([["vendor"],{
 
 /***/ 1:
 /*!*********************************!*\
   !*** ./node_modules/vendor1.js ***!
   \*********************************/
 /*! no static exports found */
-/***/ (function(module, exports) {
+/*! runtime requirements: module */
+/***/ (function(module) {
 
 module.exports = "vendor1";
 
@@ -90,7 +92,8 @@
   !*** ./node_modules/vendor2.js ***!
   \*********************************/
 /*! no static exports found */
-/***/ (function(module, exports) {
+/*! runtime requirements: module */
+/***/ (function(module) {
 
 module.exports = "vendor2";
 
@@ -99,17 +102,18 @@
 }]);
 ```
 
-# dist/commons~pageA~pageB~pageC.js
+# dist/commons-utility2_js.js
 
 ``` javascript
-(window["webpackJsonp"] = window["webpackJsonp"] || []).push([[2],{
+(window["webpackJsonp"] = window["webpackJsonp"] || []).push([["commons-utility2_js"],{
 
 /***/ 3:
 /*!*********************!*\
   !*** ./utility2.js ***!
   \*********************/
 /*! no static exports found */
-/***/ (function(module, exports) {
+/*! runtime requirements: module */
+/***/ (function(module) {
 
 module.exports = "utility2";
 
@@ -118,17 +122,18 @@
 }]);
 ```
 
-# dist/commons~pageB~pageC.js
+# dist/commons-utility3_js.js
 
 ``` javascript
-(window["webpackJsonp"] = window["webpackJsonp"] || []).push([[4],{
+(window["webpackJsonp"] = window["webpackJsonp"] || []).push([["commons-utility3_js"],{
 
 /***/ 6:
 /*!*********************!*\
   !*** ./utility3.js ***!
   \*********************/
 /*! no static exports found */
-/***/ (function(module, exports) {
+/*! runtime requirements: module */
+/***/ (function(module) {
 
 module.exports = "utility3";
 
@@ -142,68 +147,10 @@
 <details><summary><code>/******/ (function(modules) { /* webpackBootstrap */ })</code></summary>
 
 ``` javascript
-/******/ (function(modules) { // webpackBootstrap
-/******/ 	// install a JSONP callback for chunk loading
-/******/ 	function webpackJsonpCallback(data) {
-/******/ 		var chunkIds = data[0];
-/******/ 		var moreModules = data[1];
-/******/ 		var executeModules = data[2];
-/******/
-/******/ 		// add "moreModules" to the modules object,
-/******/ 		// then flag all "chunkIds" as loaded and fire callback
-/******/ 		var moduleId, chunkId, i = 0, resolves = [];
-/******/ 		for(;i < chunkIds.length; i++) {
-/******/ 			chunkId = chunkIds[i];
-/******/ 			if(installedChunks[chunkId]) {
-/******/ 				resolves.push(installedChunks[chunkId][0]);
-/******/ 			}
-/******/ 			installedChunks[chunkId] = 0;
-/******/ 		}
-/******/ 		for(moduleId in moreModules) {
-/******/ 			if(Object.prototype.hasOwnProperty.call(moreModules, moduleId)) {
-/******/ 				modules[moduleId] = moreModules[moduleId];
-/******/ 			}
-/******/ 		}
-/******/ 		if(parentJsonpFunction) parentJsonpFunction(data);
-/******/
-/******/ 		while(resolves.length) {
-/******/ 			resolves.shift()();
-/******/ 		}
-/******/
-/******/ 		// add entry modules from loaded chunk to deferred list
-/******/ 		deferredModules.push.apply(deferredModules, executeModules || []);
-/******/
-/******/ 		// run deferred modules when all chunks ready
-/******/ 		return checkDeferredModules();
-/******/ 	};
-/******/ 	function checkDeferredModules() {
-/******/ 		var result;
-/******/ 		for(var i = 0; i < deferredModules.length; i++) {
-/******/ 			var deferredModule = deferredModules[i];
-/******/ 			var fulfilled = true;
-/******/ 			for(var j = 1; j < deferredModule.length; j++) {
-/******/ 				var depId = deferredModule[j];
-/******/ 				if(installedChunks[depId] !== 0) fulfilled = false;
-/******/ 			}
-/******/ 			if(fulfilled) {
-/******/ 				deferredModules.splice(i--, 1);
-/******/ 				result = __webpack_require__(__webpack_require__.s = deferredModule[0]);
-/******/ 			}
-/******/ 		}
-/******/ 		return result;
-/******/ 	}
-/******/
+/******/ (function(modules, runtime) { // webpackBootstrap
+/******/ 	"use strict";
 /******/ 	// The module cache
 /******/ 	var installedModules = {};
-/******/
-/******/ 	// object to store loaded and loading chunks
-/******/ 	// undefined = chunk not loaded, null = chunk preloaded/prefetched
-/******/ 	// Promise = chunk loading, 0 = chunk loaded
-/******/ 	var installedChunks = {
-/******/ 		0: 0
-/******/ 	};
-/******/
-/******/ 	var deferredModules = [];
 /******/
 /******/ 	// The require function
 /******/ 	function __webpack_require__(moduleId) {
@@ -233,67 +180,11 @@
 /******/ 	// expose the modules object (__webpack_modules__)
 /******/ 	__webpack_require__.m = modules;
 /******/
-/******/ 	// expose the module cache
-/******/ 	__webpack_require__.c = installedModules;
-/******/
-/******/ 	// define getter function for harmony exports
-/******/ 	__webpack_require__.d = function(exports, name, getter) {
-/******/ 		if(!__webpack_require__.o(exports, name)) {
-/******/ 			Object.defineProperty(exports, name, { enumerable: true, get: getter });
-/******/ 		}
-/******/ 	};
-/******/
-/******/ 	// define __esModule on exports
-/******/ 	__webpack_require__.r = function(exports) {
-/******/ 		if(typeof Symbol !== 'undefined' && Symbol.toStringTag) {
-/******/ 			Object.defineProperty(exports, Symbol.toStringTag, { value: 'Module' });
-/******/ 		}
-/******/ 		Object.defineProperty(exports, '__esModule', { value: true });
-/******/ 	};
-/******/
-/******/ 	// create a fake namespace object
-/******/ 	// mode & 1: value is a module id, require it
-/******/ 	// mode & 2: merge all properties of value into the ns
-/******/ 	// mode & 4: return value when already ns object
-/******/ 	// mode & 8|1: behave like require
-/******/ 	__webpack_require__.t = function(value, mode) {
-/******/ 		if(mode & 1) value = __webpack_require__(value);
-/******/ 		if(mode & 8) return value;
-/******/ 		if((mode & 4) && typeof value === 'object' && value && value.__esModule) return value;
-/******/ 		var ns = Object.create(null);
-/******/ 		__webpack_require__.r(ns);
-/******/ 		Object.defineProperty(ns, 'default', { enumerable: true, value: value });
-/******/ 		if(mode & 2 && typeof value != 'string') for(var key in value) __webpack_require__.d(ns, key, function(key) { return value[key]; }.bind(null, key));
-/******/ 		return ns;
-/******/ 	};
-/******/
-/******/ 	// getDefaultExport function for compatibility with non-harmony modules
-/******/ 	__webpack_require__.n = function(module) {
-/******/ 		var getter = module && module.__esModule ?
-/******/ 			function getDefault() { return module['default']; } :
-/******/ 			function getModuleExports() { return module; };
-/******/ 		__webpack_require__.d(getter, 'a', getter);
-/******/ 		return getter;
-/******/ 	};
-/******/
-/******/ 	// Object.prototype.hasOwnProperty.call
-/******/ 	__webpack_require__.o = function(object, property) { return Object.prototype.hasOwnProperty.call(object, property); };
-/******/
-/******/ 	// __webpack_public_path__
-/******/ 	__webpack_require__.p = "dist/";
-/******/
-/******/ 	var jsonpArray = window["webpackJsonp"] = window["webpackJsonp"] || [];
-/******/ 	var oldJsonpFunction = jsonpArray.push.bind(jsonpArray);
-/******/ 	jsonpArray.push = webpackJsonpCallback;
-/******/ 	jsonpArray = jsonpArray.slice();
-/******/ 	for(var i = 0; i < jsonpArray.length; i++) webpackJsonpCallback(jsonpArray[i]);
-/******/ 	var parentJsonpFunction = oldJsonpFunction;
-/******/
-/******/
-/******/ 	// add entry module to deferred list
-/******/ 	deferredModules.push([0,1,2]);
-/******/ 	// run deferred modules when ready
-/******/ 	return checkDeferredModules();
+/******/ 	// initialize runtime
+/******/ 	runtime(__webpack_require__);
+/******/
+/******/ 	// run modules when ready
+/******/ 	return __webpack_require__.x();
 /******/ })
 /************************************************************************/
 ```
@@ -307,7 +198,8 @@
   !*** ./pageA.js ***!
   \******************/
 /*! no static exports found */
-/***/ (function(module, exports, __webpack_require__) {
+/*! runtime requirements: __webpack_require__, module */
+/***/ (function(module, __unusedexports, __webpack_require__) {
 
 var vendor1 = __webpack_require__(/*! vendor1 */ 1);
 var utility1 = __webpack_require__(/*! ./utility1 */ 2);
@@ -323,79 +215,123 @@
   !*** ./utility1.js ***!
   \*********************/
 /*! no static exports found */
-/***/ (function(module, exports) {
+/*! runtime requirements: module */
+/***/ (function(module) {
 
 module.exports = "utility1";
 
 /***/ })
-/******/ ]);
-```
+/******/ ],
+```
+
+<details><summary><code>function(__webpack_require__) { /* webpackRuntimeModules */ });</code></summary>
+
+``` js
+/******/ function(__webpack_require__) { // webpackRuntimeModules
+/******/ 	"use strict";
+/******/ 
+/******/ 	/* webpack/runtime/jsonp chunk loading */
+/******/ 	!function() {
+/******/ 		
+/******/ 		
+/******/ 		// object to store loaded and loading chunks
+/******/ 		// undefined = chunk not loaded, null = chunk preloaded/prefetched
+/******/ 		// Promise = chunk loading, 0 = chunk loaded
+/******/ 		var installedChunks = {
+/******/ 			"pageA": 0
+/******/ 		};
+/******/ 		
+/******/ 		var deferredModules = [
+/******/ 			[0,"vendor","commons-utility2_js"]
+/******/ 		];
+/******/ 		
+/******/ 		// no chunk on demand loading
+/******/ 		
+/******/ 		// no prefetching
+/******/ 		
+/******/ 		// no HMR
+/******/ 		
+/******/ 		// no HMR manifest
+/******/ 		
+/******/ 		var checkDeferredModules = function() {};
+/******/ 		function checkDeferredModulesImpl() {
+/******/ 			var result;
+/******/ 			for(var i = 0; i < deferredModules.length; i++) {
+/******/ 				var deferredModule = deferredModules[i];
+/******/ 				var fulfilled = true;
+/******/ 				for(var j = 1; j < deferredModule.length; j++) {
+/******/ 					var depId = deferredModule[j];
+/******/ 					if(installedChunks[depId] !== 0) fulfilled = false;
+/******/ 				}
+/******/ 				if(fulfilled) {
+/******/ 					deferredModules.splice(i--, 1);
+/******/ 					result = __webpack_require__(__webpack_require__.s = deferredModule[0]);
+/******/ 				}
+/******/ 			}
+/******/ 			return result;
+/******/ 		}
+/******/ 		__webpack_require__.x = function() {
+/******/ 			return (checkDeferredModules = checkDeferredModulesImpl)();
+/******/ 		};
+/******/ 		
+/******/ 		// install a JSONP callback for chunk loading
+/******/ 		function webpackJsonpCallback(data) {
+/******/ 			var chunkIds = data[0];
+/******/ 			var moreModules = data[1];
+/******/ 			var executeModules = data[2];
+/******/ 			var runtime = data[3];
+/******/ 		
+/******/ 			// add "moreModules" to the modules object,
+/******/ 			// then flag all "chunkIds" as loaded and fire callback
+/******/ 			var moduleId, chunkId, i = 0, resolves = [];
+/******/ 			for(;i < chunkIds.length; i++) {
+/******/ 				chunkId = chunkIds[i];
+/******/ 				if(installedChunks[chunkId]) {
+/******/ 					resolves.push(installedChunks[chunkId][0]);
+/******/ 				}
+/******/ 				installedChunks[chunkId] = 0;
+/******/ 			}
+/******/ 			for(moduleId in moreModules) {
+/******/ 				if(Object.prototype.hasOwnProperty.call(moreModules, moduleId)) {
+/******/ 					__webpack_require__.m[moduleId] = moreModules[moduleId];
+/******/ 				}
+/******/ 			}
+/******/ 			if(runtime) runtime(__webpack_require__);
+/******/ 			if(parentJsonpFunction) parentJsonpFunction(data);
+/******/ 		
+/******/ 			while(resolves.length) {
+/******/ 				resolves.shift()();
+/******/ 			}
+/******/ 		
+/******/ 			// add entry modules from loaded chunk to deferred list
+/******/ 			if(executeModules) deferredModules.push.apply(deferredModules, executeModules);
+/******/ 		
+/******/ 			// run deferred modules when all chunks ready
+/******/ 			return checkDeferredModules();
+/******/ 		};
+/******/ 		
+/******/ 		var jsonpArray = window["webpackJsonp"] = window["webpackJsonp"] || [];
+/******/ 		var oldJsonpFunction = jsonpArray.push.bind(jsonpArray);
+/******/ 		jsonpArray.push = webpackJsonpCallback;
+/******/ 		jsonpArray = jsonpArray.slice();
+/******/ 		for(var i = 0; i < jsonpArray.length; i++) webpackJsonpCallback(jsonpArray[i]);
+/******/ 		var parentJsonpFunction = oldJsonpFunction;
+/******/ 	}();
+/******/ 	
+/******/ }
+);
+```
+
+</details>
+
 
 # dist/pageB.js
 
 ``` javascript
-/******/ (function(modules) { // webpackBootstrap
-/******/ 	// install a JSONP callback for chunk loading
-/******/ 	function webpackJsonpCallback(data) {
-/******/ 		var chunkIds = data[0];
-/******/ 		var moreModules = data[1];
-/******/ 		var executeModules = data[2];
-/******/
-/******/ 		// add "moreModules" to the modules object,
-/******/ 		// then flag all "chunkIds" as loaded and fire callback
-/******/ 		var moduleId, chunkId, i = 0, resolves = [];
-/******/ 		for(;i < chunkIds.length; i++) {
-/******/ 			chunkId = chunkIds[i];
-/******/ 			if(installedChunks[chunkId]) {
-/******/ 				resolves.push(installedChunks[chunkId][0]);
-/******/ 			}
-/******/ 			installedChunks[chunkId] = 0;
-/******/ 		}
-/******/ 		for(moduleId in moreModules) {
-/******/ 			if(Object.prototype.hasOwnProperty.call(moreModules, moduleId)) {
-/******/ 				modules[moduleId] = moreModules[moduleId];
-/******/ 			}
-/******/ 		}
-/******/ 		if(parentJsonpFunction) parentJsonpFunction(data);
-/******/
-/******/ 		while(resolves.length) {
-/******/ 			resolves.shift()();
-/******/ 		}
-/******/
-/******/ 		// add entry modules from loaded chunk to deferred list
-/******/ 		deferredModules.push.apply(deferredModules, executeModules || []);
-/******/
-/******/ 		// run deferred modules when all chunks ready
-/******/ 		return checkDeferredModules();
-/******/ 	};
-/******/ 	function checkDeferredModules() {
-/******/ 		var result;
-/******/ 		for(var i = 0; i < deferredModules.length; i++) {
-/******/ 			var deferredModule = deferredModules[i];
-/******/ 			var fulfilled = true;
-/******/ 			for(var j = 1; j < deferredModule.length; j++) {
-/******/ 				var depId = deferredModule[j];
-/******/ 				if(installedChunks[depId] !== 0) fulfilled = false;
-/******/ 			}
-/******/ 			if(fulfilled) {
-/******/ 				deferredModules.splice(i--, 1);
-/******/ 				result = __webpack_require__(__webpack_require__.s = deferredModule[0]);
-/******/ 			}
-/******/ 		}
-/******/ 		return result;
-/******/ 	}
-/******/
+/******/ (function(modules, runtime) { // webpackBootstrap
+/******/ 	"use strict";
 /******/ 	// The module cache
 /******/ 	var installedModules = {};
-/******/
-/******/ 	// object to store loaded and loading chunks
-/******/ 	// undefined = chunk not loaded, null = chunk preloaded/prefetched
-/******/ 	// Promise = chunk loading, 0 = chunk loaded
-/******/ 	var installedChunks = {
-/******/ 		3: 0
-/******/ 	};
-/******/
-/******/ 	var deferredModules = [];
 /******/
 /******/ 	// The require function
 /******/ 	function __webpack_require__(moduleId) {
@@ -425,67 +361,11 @@
 /******/ 	// expose the modules object (__webpack_modules__)
 /******/ 	__webpack_require__.m = modules;
 /******/
-/******/ 	// expose the module cache
-/******/ 	__webpack_require__.c = installedModules;
-/******/
-/******/ 	// define getter function for harmony exports
-/******/ 	__webpack_require__.d = function(exports, name, getter) {
-/******/ 		if(!__webpack_require__.o(exports, name)) {
-/******/ 			Object.defineProperty(exports, name, { enumerable: true, get: getter });
-/******/ 		}
-/******/ 	};
-/******/
-/******/ 	// define __esModule on exports
-/******/ 	__webpack_require__.r = function(exports) {
-/******/ 		if(typeof Symbol !== 'undefined' && Symbol.toStringTag) {
-/******/ 			Object.defineProperty(exports, Symbol.toStringTag, { value: 'Module' });
-/******/ 		}
-/******/ 		Object.defineProperty(exports, '__esModule', { value: true });
-/******/ 	};
-/******/
-/******/ 	// create a fake namespace object
-/******/ 	// mode & 1: value is a module id, require it
-/******/ 	// mode & 2: merge all properties of value into the ns
-/******/ 	// mode & 4: return value when already ns object
-/******/ 	// mode & 8|1: behave like require
-/******/ 	__webpack_require__.t = function(value, mode) {
-/******/ 		if(mode & 1) value = __webpack_require__(value);
-/******/ 		if(mode & 8) return value;
-/******/ 		if((mode & 4) && typeof value === 'object' && value && value.__esModule) return value;
-/******/ 		var ns = Object.create(null);
-/******/ 		__webpack_require__.r(ns);
-/******/ 		Object.defineProperty(ns, 'default', { enumerable: true, value: value });
-/******/ 		if(mode & 2 && typeof value != 'string') for(var key in value) __webpack_require__.d(ns, key, function(key) { return value[key]; }.bind(null, key));
-/******/ 		return ns;
-/******/ 	};
-/******/
-/******/ 	// getDefaultExport function for compatibility with non-harmony modules
-/******/ 	__webpack_require__.n = function(module) {
-/******/ 		var getter = module && module.__esModule ?
-/******/ 			function getDefault() { return module['default']; } :
-/******/ 			function getModuleExports() { return module; };
-/******/ 		__webpack_require__.d(getter, 'a', getter);
-/******/ 		return getter;
-/******/ 	};
-/******/
-/******/ 	// Object.prototype.hasOwnProperty.call
-/******/ 	__webpack_require__.o = function(object, property) { return Object.prototype.hasOwnProperty.call(object, property); };
-/******/
-/******/ 	// __webpack_public_path__
-/******/ 	__webpack_require__.p = "dist/";
-/******/
-/******/ 	var jsonpArray = window["webpackJsonp"] = window["webpackJsonp"] || [];
-/******/ 	var oldJsonpFunction = jsonpArray.push.bind(jsonpArray);
-/******/ 	jsonpArray.push = webpackJsonpCallback;
-/******/ 	jsonpArray = jsonpArray.slice();
-/******/ 	for(var i = 0; i < jsonpArray.length; i++) webpackJsonpCallback(jsonpArray[i]);
-/******/ 	var parentJsonpFunction = oldJsonpFunction;
-/******/
-/******/
-/******/ 	// add entry module to deferred list
-/******/ 	deferredModules.push([4,1,2,4]);
-/******/ 	// run deferred modules when ready
-/******/ 	return checkDeferredModules();
+/******/ 	// initialize runtime
+/******/ 	runtime(__webpack_require__);
+/******/
+/******/ 	// run modules when ready
+/******/ 	return __webpack_require__.x();
 /******/ })
 /************************************************************************/
 /******/ ({
@@ -495,7 +375,8 @@
   !*** ./pageB.js ***!
   \******************/
 /*! no static exports found */
-/***/ (function(module, exports, __webpack_require__) {
+/*! runtime requirements: __webpack_require__, module */
+/***/ (function(module, __unusedexports, __webpack_require__) {
 
 var vendor2 = __webpack_require__(/*! vendor2 */ 5);
 var utility2 = __webpack_require__(/*! ./utility2 */ 3);
@@ -506,74 +387,109 @@
 
 /***/ })
 
-/******/ });
+/******/ },
+/******/ function(__webpack_require__) { // webpackRuntimeModules
+/******/ 	"use strict";
+/******/ 
+/******/ 	/* webpack/runtime/jsonp chunk loading */
+/******/ 	!function() {
+/******/ 		
+/******/ 		
+/******/ 		// object to store loaded and loading chunks
+/******/ 		// undefined = chunk not loaded, null = chunk preloaded/prefetched
+/******/ 		// Promise = chunk loading, 0 = chunk loaded
+/******/ 		var installedChunks = {
+/******/ 			"pageB": 0
+/******/ 		};
+/******/ 		
+/******/ 		var deferredModules = [
+/******/ 			[4,"vendor","commons-utility2_js","commons-utility3_js"]
+/******/ 		];
+/******/ 		
+/******/ 		// no chunk on demand loading
+/******/ 		
+/******/ 		// no prefetching
+/******/ 		
+/******/ 		// no HMR
+/******/ 		
+/******/ 		// no HMR manifest
+/******/ 		
+/******/ 		var checkDeferredModules = function() {};
+/******/ 		function checkDeferredModulesImpl() {
+/******/ 			var result;
+/******/ 			for(var i = 0; i < deferredModules.length; i++) {
+/******/ 				var deferredModule = deferredModules[i];
+/******/ 				var fulfilled = true;
+/******/ 				for(var j = 1; j < deferredModule.length; j++) {
+/******/ 					var depId = deferredModule[j];
+/******/ 					if(installedChunks[depId] !== 0) fulfilled = false;
+/******/ 				}
+/******/ 				if(fulfilled) {
+/******/ 					deferredModules.splice(i--, 1);
+/******/ 					result = __webpack_require__(__webpack_require__.s = deferredModule[0]);
+/******/ 				}
+/******/ 			}
+/******/ 			return result;
+/******/ 		}
+/******/ 		__webpack_require__.x = function() {
+/******/ 			return (checkDeferredModules = checkDeferredModulesImpl)();
+/******/ 		};
+/******/ 		
+/******/ 		// install a JSONP callback for chunk loading
+/******/ 		function webpackJsonpCallback(data) {
+/******/ 			var chunkIds = data[0];
+/******/ 			var moreModules = data[1];
+/******/ 			var executeModules = data[2];
+/******/ 			var runtime = data[3];
+/******/ 		
+/******/ 			// add "moreModules" to the modules object,
+/******/ 			// then flag all "chunkIds" as loaded and fire callback
+/******/ 			var moduleId, chunkId, i = 0, resolves = [];
+/******/ 			for(;i < chunkIds.length; i++) {
+/******/ 				chunkId = chunkIds[i];
+/******/ 				if(installedChunks[chunkId]) {
+/******/ 					resolves.push(installedChunks[chunkId][0]);
+/******/ 				}
+/******/ 				installedChunks[chunkId] = 0;
+/******/ 			}
+/******/ 			for(moduleId in moreModules) {
+/******/ 				if(Object.prototype.hasOwnProperty.call(moreModules, moduleId)) {
+/******/ 					__webpack_require__.m[moduleId] = moreModules[moduleId];
+/******/ 				}
+/******/ 			}
+/******/ 			if(runtime) runtime(__webpack_require__);
+/******/ 			if(parentJsonpFunction) parentJsonpFunction(data);
+/******/ 		
+/******/ 			while(resolves.length) {
+/******/ 				resolves.shift()();
+/******/ 			}
+/******/ 		
+/******/ 			// add entry modules from loaded chunk to deferred list
+/******/ 			if(executeModules) deferredModules.push.apply(deferredModules, executeModules);
+/******/ 		
+/******/ 			// run deferred modules when all chunks ready
+/******/ 			return checkDeferredModules();
+/******/ 		};
+/******/ 		
+/******/ 		var jsonpArray = window["webpackJsonp"] = window["webpackJsonp"] || [];
+/******/ 		var oldJsonpFunction = jsonpArray.push.bind(jsonpArray);
+/******/ 		jsonpArray.push = webpackJsonpCallback;
+/******/ 		jsonpArray = jsonpArray.slice();
+/******/ 		for(var i = 0; i < jsonpArray.length; i++) webpackJsonpCallback(jsonpArray[i]);
+/******/ 		var parentJsonpFunction = oldJsonpFunction;
+/******/ 	}();
+/******/ 	
+/******/ }
+);
 ```
 
 # dist/pageC.js
 
 ``` javascript
-/******/ (function(modules) { // webpackBootstrap
-/******/ 	// install a JSONP callback for chunk loading
-/******/ 	function webpackJsonpCallback(data) {
-/******/ 		var chunkIds = data[0];
-/******/ 		var moreModules = data[1];
-/******/ 		var executeModules = data[2];
-/******/
-/******/ 		// add "moreModules" to the modules object,
-/******/ 		// then flag all "chunkIds" as loaded and fire callback
-/******/ 		var moduleId, chunkId, i = 0, resolves = [];
-/******/ 		for(;i < chunkIds.length; i++) {
-/******/ 			chunkId = chunkIds[i];
-/******/ 			if(installedChunks[chunkId]) {
-/******/ 				resolves.push(installedChunks[chunkId][0]);
-/******/ 			}
-/******/ 			installedChunks[chunkId] = 0;
-/******/ 		}
-/******/ 		for(moduleId in moreModules) {
-/******/ 			if(Object.prototype.hasOwnProperty.call(moreModules, moduleId)) {
-/******/ 				modules[moduleId] = moreModules[moduleId];
-/******/ 			}
-/******/ 		}
-/******/ 		if(parentJsonpFunction) parentJsonpFunction(data);
-/******/
-/******/ 		while(resolves.length) {
-/******/ 			resolves.shift()();
-/******/ 		}
-/******/
-/******/ 		// add entry modules from loaded chunk to deferred list
-/******/ 		deferredModules.push.apply(deferredModules, executeModules || []);
-/******/
-/******/ 		// run deferred modules when all chunks ready
-/******/ 		return checkDeferredModules();
-/******/ 	};
-/******/ 	function checkDeferredModules() {
-/******/ 		var result;
-/******/ 		for(var i = 0; i < deferredModules.length; i++) {
-/******/ 			var deferredModule = deferredModules[i];
-/******/ 			var fulfilled = true;
-/******/ 			for(var j = 1; j < deferredModule.length; j++) {
-/******/ 				var depId = deferredModule[j];
-/******/ 				if(installedChunks[depId] !== 0) fulfilled = false;
-/******/ 			}
-/******/ 			if(fulfilled) {
-/******/ 				deferredModules.splice(i--, 1);
-/******/ 				result = __webpack_require__(__webpack_require__.s = deferredModule[0]);
-/******/ 			}
-/******/ 		}
-/******/ 		return result;
-/******/ 	}
-/******/
+/******/ (function(modules, runtime) { // webpackBootstrap
+/******/ 	"use strict";
 /******/ 	// The module cache
 /******/ 	var installedModules = {};
-/******/
-/******/ 	// object to store loaded and loading chunks
-/******/ 	// undefined = chunk not loaded, null = chunk preloaded/prefetched
-/******/ 	// Promise = chunk loading, 0 = chunk loaded
-/******/ 	var installedChunks = {
-/******/ 		5: 0
-/******/ 	};
-/******/
-/******/ 	var deferredModules = [];
 /******/
 /******/ 	// The require function
 /******/ 	function __webpack_require__(moduleId) {
@@ -603,67 +519,11 @@
 /******/ 	// expose the modules object (__webpack_modules__)
 /******/ 	__webpack_require__.m = modules;
 /******/
-/******/ 	// expose the module cache
-/******/ 	__webpack_require__.c = installedModules;
-/******/
-/******/ 	// define getter function for harmony exports
-/******/ 	__webpack_require__.d = function(exports, name, getter) {
-/******/ 		if(!__webpack_require__.o(exports, name)) {
-/******/ 			Object.defineProperty(exports, name, { enumerable: true, get: getter });
-/******/ 		}
-/******/ 	};
-/******/
-/******/ 	// define __esModule on exports
-/******/ 	__webpack_require__.r = function(exports) {
-/******/ 		if(typeof Symbol !== 'undefined' && Symbol.toStringTag) {
-/******/ 			Object.defineProperty(exports, Symbol.toStringTag, { value: 'Module' });
-/******/ 		}
-/******/ 		Object.defineProperty(exports, '__esModule', { value: true });
-/******/ 	};
-/******/
-/******/ 	// create a fake namespace object
-/******/ 	// mode & 1: value is a module id, require it
-/******/ 	// mode & 2: merge all properties of value into the ns
-/******/ 	// mode & 4: return value when already ns object
-/******/ 	// mode & 8|1: behave like require
-/******/ 	__webpack_require__.t = function(value, mode) {
-/******/ 		if(mode & 1) value = __webpack_require__(value);
-/******/ 		if(mode & 8) return value;
-/******/ 		if((mode & 4) && typeof value === 'object' && value && value.__esModule) return value;
-/******/ 		var ns = Object.create(null);
-/******/ 		__webpack_require__.r(ns);
-/******/ 		Object.defineProperty(ns, 'default', { enumerable: true, value: value });
-/******/ 		if(mode & 2 && typeof value != 'string') for(var key in value) __webpack_require__.d(ns, key, function(key) { return value[key]; }.bind(null, key));
-/******/ 		return ns;
-/******/ 	};
-/******/
-/******/ 	// getDefaultExport function for compatibility with non-harmony modules
-/******/ 	__webpack_require__.n = function(module) {
-/******/ 		var getter = module && module.__esModule ?
-/******/ 			function getDefault() { return module['default']; } :
-/******/ 			function getModuleExports() { return module; };
-/******/ 		__webpack_require__.d(getter, 'a', getter);
-/******/ 		return getter;
-/******/ 	};
-/******/
-/******/ 	// Object.prototype.hasOwnProperty.call
-/******/ 	__webpack_require__.o = function(object, property) { return Object.prototype.hasOwnProperty.call(object, property); };
-/******/
-/******/ 	// __webpack_public_path__
-/******/ 	__webpack_require__.p = "dist/";
-/******/
-/******/ 	var jsonpArray = window["webpackJsonp"] = window["webpackJsonp"] || [];
-/******/ 	var oldJsonpFunction = jsonpArray.push.bind(jsonpArray);
-/******/ 	jsonpArray.push = webpackJsonpCallback;
-/******/ 	jsonpArray = jsonpArray.slice();
-/******/ 	for(var i = 0; i < jsonpArray.length; i++) webpackJsonpCallback(jsonpArray[i]);
-/******/ 	var parentJsonpFunction = oldJsonpFunction;
-/******/
-/******/
-/******/ 	// add entry module to deferred list
-/******/ 	deferredModules.push([7,2,4]);
-/******/ 	// run deferred modules when ready
-/******/ 	return checkDeferredModules();
+/******/ 	// initialize runtime
+/******/ 	runtime(__webpack_require__);
+/******/
+/******/ 	// run modules when ready
+/******/ 	return __webpack_require__.x();
 /******/ })
 /************************************************************************/
 /******/ ({
@@ -673,7 +533,8 @@
   !*** ./pageC.js ***!
   \******************/
 /*! no static exports found */
-/***/ (function(module, exports, __webpack_require__) {
+/*! runtime requirements: __webpack_require__, module */
+/***/ (function(module, __unusedexports, __webpack_require__) {
 
 var utility2 = __webpack_require__(/*! ./utility2 */ 3);
 var utility3 = __webpack_require__(/*! ./utility3 */ 6);
@@ -682,7 +543,100 @@
 
 /***/ })
 
-/******/ });
+/******/ },
+/******/ function(__webpack_require__) { // webpackRuntimeModules
+/******/ 	"use strict";
+/******/ 
+/******/ 	/* webpack/runtime/jsonp chunk loading */
+/******/ 	!function() {
+/******/ 		
+/******/ 		
+/******/ 		// object to store loaded and loading chunks
+/******/ 		// undefined = chunk not loaded, null = chunk preloaded/prefetched
+/******/ 		// Promise = chunk loading, 0 = chunk loaded
+/******/ 		var installedChunks = {
+/******/ 			"pageC": 0
+/******/ 		};
+/******/ 		
+/******/ 		var deferredModules = [
+/******/ 			[7,"commons-utility2_js","commons-utility3_js"]
+/******/ 		];
+/******/ 		
+/******/ 		// no chunk on demand loading
+/******/ 		
+/******/ 		// no prefetching
+/******/ 		
+/******/ 		// no HMR
+/******/ 		
+/******/ 		// no HMR manifest
+/******/ 		
+/******/ 		var checkDeferredModules = function() {};
+/******/ 		function checkDeferredModulesImpl() {
+/******/ 			var result;
+/******/ 			for(var i = 0; i < deferredModules.length; i++) {
+/******/ 				var deferredModule = deferredModules[i];
+/******/ 				var fulfilled = true;
+/******/ 				for(var j = 1; j < deferredModule.length; j++) {
+/******/ 					var depId = deferredModule[j];
+/******/ 					if(installedChunks[depId] !== 0) fulfilled = false;
+/******/ 				}
+/******/ 				if(fulfilled) {
+/******/ 					deferredModules.splice(i--, 1);
+/******/ 					result = __webpack_require__(__webpack_require__.s = deferredModule[0]);
+/******/ 				}
+/******/ 			}
+/******/ 			return result;
+/******/ 		}
+/******/ 		__webpack_require__.x = function() {
+/******/ 			return (checkDeferredModules = checkDeferredModulesImpl)();
+/******/ 		};
+/******/ 		
+/******/ 		// install a JSONP callback for chunk loading
+/******/ 		function webpackJsonpCallback(data) {
+/******/ 			var chunkIds = data[0];
+/******/ 			var moreModules = data[1];
+/******/ 			var executeModules = data[2];
+/******/ 			var runtime = data[3];
+/******/ 		
+/******/ 			// add "moreModules" to the modules object,
+/******/ 			// then flag all "chunkIds" as loaded and fire callback
+/******/ 			var moduleId, chunkId, i = 0, resolves = [];
+/******/ 			for(;i < chunkIds.length; i++) {
+/******/ 				chunkId = chunkIds[i];
+/******/ 				if(installedChunks[chunkId]) {
+/******/ 					resolves.push(installedChunks[chunkId][0]);
+/******/ 				}
+/******/ 				installedChunks[chunkId] = 0;
+/******/ 			}
+/******/ 			for(moduleId in moreModules) {
+/******/ 				if(Object.prototype.hasOwnProperty.call(moreModules, moduleId)) {
+/******/ 					__webpack_require__.m[moduleId] = moreModules[moduleId];
+/******/ 				}
+/******/ 			}
+/******/ 			if(runtime) runtime(__webpack_require__);
+/******/ 			if(parentJsonpFunction) parentJsonpFunction(data);
+/******/ 		
+/******/ 			while(resolves.length) {
+/******/ 				resolves.shift()();
+/******/ 			}
+/******/ 		
+/******/ 			// add entry modules from loaded chunk to deferred list
+/******/ 			if(executeModules) deferredModules.push.apply(deferredModules, executeModules);
+/******/ 		
+/******/ 			// run deferred modules when all chunks ready
+/******/ 			return checkDeferredModules();
+/******/ 		};
+/******/ 		
+/******/ 		var jsonpArray = window["webpackJsonp"] = window["webpackJsonp"] || [];
+/******/ 		var oldJsonpFunction = jsonpArray.push.bind(jsonpArray);
+/******/ 		jsonpArray.push = webpackJsonpCallback;
+/******/ 		jsonpArray = jsonpArray.slice();
+/******/ 		for(var i = 0; i < jsonpArray.length; i++) webpackJsonpCallback(jsonpArray[i]);
+/******/ 		var parentJsonpFunction = oldJsonpFunction;
+/******/ 	}();
+/******/ 	
+/******/ }
+);
 ```
 
 # Info
@@ -691,124 +645,116 @@
 
 ```
 Hash: 0a1b2c3d4e5f6a7b8c9d
-<<<<<<< HEAD
 Version: webpack 5.0.0-next
-=======
-Version: webpack 4.28.0
->>>>>>> e871eeb1
-                       Asset       Size  Chunks             Chunk Names
-commons~pageA~pageB~pageC.js  269 bytes       2  [emitted]  commons~pageA~pageB~pageC
-      commons~pageB~pageC.js  269 bytes       4  [emitted]  commons~pageB~pageC
-                    pageA.js    6.7 KiB       0  [emitted]  pageA
-<<<<<<< HEAD
-                    pageB.js   6.51 KiB       3  [emitted]  pageB
-=======
-                    pageB.js    6.5 KiB       3  [emitted]  pageB
->>>>>>> e871eeb1
-                    pageC.js   6.45 KiB       5  [emitted]  pageC
-                   vendor.js  536 bytes       1  [emitted]  vendor
-Entrypoint pageA = vendor.js commons~pageA~pageB~pageC.js pageA.js
-Entrypoint pageB = vendor.js commons~pageA~pageB~pageC.js commons~pageB~pageC.js pageB.js
-Entrypoint pageC = commons~pageA~pageB~pageC.js commons~pageB~pageC.js pageC.js
-chunk    {0} pageA.js (pageA) 170 bytes ={1}= ={2}= [entry] [rendered]
-    > ./pageA pageA
- [0] ./pageA.js 142 bytes {0} [built]
-     [used exports unknown]
-     entry ./pageA  pageA
- [2] ./utility1.js 28 bytes {0} [built]
-     [used exports unknown]
-     cjs require ./utility1 [0] ./pageA.js 2:15-36
-chunk    {1} vendor.js (vendor) 54 bytes ={0}= ={2}= ={3}= ={4}= [initial] [rendered] split chunk (cache group: vendor) (name: vendor)
-    > ./pageA pageA
-    > ./pageB pageB
-    2 modules
-chunk    {2} commons~pageA~pageB~pageC.js (commons~pageA~pageB~pageC) 28 bytes ={0}= ={1}= ={3}= ={4}= ={5}= [initial] [rendered] split chunk (cache group: commons) (name: commons~pageA~pageB~pageC)
+                 Asset       Size                 Chunks             Chunk Names
+commons-utility2_js.js  316 bytes  {commons-utility2_js}  [emitted]
+commons-utility3_js.js  316 bytes  {commons-utility3_js}  [emitted]
+              pageA.js   5.35 KiB                {pageA}  [emitted]  pageA
+              pageB.js   5.15 KiB                {pageB}  [emitted]  pageB
+              pageC.js   5.09 KiB                {pageC}  [emitted]  pageC
+             vendor.js  597 bytes               {vendor}  [emitted]  vendor
+Entrypoint pageA = vendor.js commons-utility2_js.js pageA.js
+Entrypoint pageB = vendor.js commons-utility2_js.js commons-utility3_js.js pageB.js
+Entrypoint pageC = commons-utility2_js.js commons-utility3_js.js pageC.js
+chunk {commons-utility2_js} commons-utility2_js.js 28 bytes ={commons-utility3_js}= ={pageA}= ={pageB}= ={pageC}= ={vendor}= [initial] [rendered] split chunk (cache group: commons)
     > ./pageA pageA
     > ./pageB pageB
     > ./pageC pageC
- [3] ./utility2.js 28 bytes {2} [built]
+ [3] ./utility2.js 28 bytes {commons-utility2_js} [built]
      [used exports unknown]
      cjs require ./utility2 [0] ./pageA.js 3:15-36
      cjs require ./utility2 [4] ./pageB.js 2:15-36
      cjs require ./utility2 [7] ./pageC.js 1:15-36
-chunk    {3} pageB.js (pageB) 142 bytes ={1}= ={2}= ={4}= [entry] [rendered]
-    > ./pageB pageB
- [4] ./pageB.js 142 bytes {3} [built]
-     [used exports unknown]
-     entry ./pageB  pageB
-chunk    {4} commons~pageB~pageC.js (commons~pageB~pageC) 28 bytes ={1}= ={2}= ={3}= ={5}= [initial] [rendered] split chunk (cache group: commons) (name: commons~pageB~pageC)
+chunk {commons-utility3_js} commons-utility3_js.js 28 bytes ={commons-utility2_js}= ={pageB}= ={pageC}= ={vendor}= [initial] [rendered] split chunk (cache group: commons)
     > ./pageB pageB
     > ./pageC pageC
- [6] ./utility3.js 28 bytes {4} [built]
+ [6] ./utility3.js 28 bytes {commons-utility3_js} [built]
      [used exports unknown]
      cjs require ./utility3 [4] ./pageB.js 3:15-36
      cjs require ./utility3 [7] ./pageC.js 2:15-36
-chunk    {5} pageC.js (pageC) 105 bytes ={2}= ={4}= [entry] [rendered]
+chunk {pageA} pageA.js (pageA) 165 bytes (javascript) 2.28 KiB (runtime) ={commons-utility2_js}= ={vendor}= [entry] [rendered]
+    > ./pageA pageA
+ [0] ./pageA.js 137 bytes {pageA} [built]
+     [used exports unknown]
+     entry ./pageA pageA
+ [2] ./utility1.js 28 bytes {pageA} [built]
+     [used exports unknown]
+     cjs require ./utility1 [0] ./pageA.js 2:15-36
+     + 1 hidden chunk module
+chunk {pageB} pageB.js (pageB) 137 bytes (javascript) 2.3 KiB (runtime) ={commons-utility2_js}= ={commons-utility3_js}= ={vendor}= [entry] [rendered]
+    > ./pageB pageB
+ [4] ./pageB.js 137 bytes {pageB} [built]
+     [used exports unknown]
+     entry ./pageB pageB
+     + 1 hidden chunk module
+chunk {pageC} pageC.js (pageC) 102 bytes (javascript) 2.29 KiB (runtime) ={commons-utility2_js}= ={commons-utility3_js}= [entry] [rendered]
     > ./pageC pageC
- [7] ./pageC.js 105 bytes {5} [built]
+ [7] ./pageC.js 102 bytes {pageC} [built]
      [used exports unknown]
-     entry ./pageC  pageC
+     entry ./pageC pageC
+     + 1 hidden chunk module
+chunk {vendor} vendor.js (vendor) 54 bytes ={commons-utility2_js}= ={commons-utility3_js}= ={pageA}= ={pageB}= [initial] [rendered] split chunk (cache group: vendor) (name: vendor)
+    > ./pageA pageA
+    > ./pageB pageB
+ [1] ./node_modules/vendor1.js 27 bytes {vendor} [built]
+     [used exports unknown]
+     cjs require vendor1 [0] ./pageA.js 1:14-32
+ [5] ./node_modules/vendor2.js 27 bytes {vendor} [built]
+     [used exports unknown]
+     cjs require vendor2 [4] ./pageB.js 1:14-32
 ```
 
 ## Production mode
 
 ```
 Hash: 0a1b2c3d4e5f6a7b8c9d
-<<<<<<< HEAD
 Version: webpack 5.0.0-next
-=======
-Version: webpack 4.28.0
->>>>>>> e871eeb1
-                       Asset       Size  Chunks             Chunk Names
-commons~pageA~pageB~pageC.js   96 bytes       0  [emitted]  commons~pageA~pageB~pageC
-      commons~pageB~pageC.js   97 bytes       1  [emitted]  commons~pageB~pageC
-                    pageA.js   1.52 KiB       3  [emitted]  pageA
-                    pageB.js   1.49 KiB       4  [emitted]  pageB
-                    pageC.js   1.48 KiB       5  [emitted]  pageC
-                   vendor.js  134 bytes       2  [emitted]  vendor
-Entrypoint pageA = vendor.js commons~pageA~pageB~pageC.js pageA.js
-Entrypoint pageB = vendor.js commons~pageA~pageB~pageC.js commons~pageB~pageC.js pageB.js
-Entrypoint pageC = commons~pageA~pageB~pageC.js commons~pageB~pageC.js pageC.js
-chunk    {0} commons~pageA~pageB~pageC.js (commons~pageA~pageB~pageC) 28 bytes ={1}= ={2}= ={3}= ={4}= ={5}= [initial] [rendered] split chunk (cache group: commons) (name: commons~pageA~pageB~pageC)
+                 Asset       Size                 Chunks             Chunk Names
+commons-utility2_js.js  117 bytes  {commons-utility2_js}  [emitted]
+commons-utility3_js.js  118 bytes  {commons-utility3_js}  [emitted]
+              pageA.js  959 bytes                {pageA}  [emitted]  pageA
+              pageB.js  943 bytes                {pageB}  [emitted]  pageB
+              pageC.js  927 bytes                {pageC}  [emitted]  pageC
+             vendor.js  141 bytes               {vendor}  [emitted]  vendor
+Entrypoint pageA = vendor.js commons-utility2_js.js pageA.js
+Entrypoint pageB = vendor.js commons-utility2_js.js commons-utility3_js.js pageB.js
+Entrypoint pageC = commons-utility2_js.js commons-utility3_js.js pageC.js
+chunk {commons-utility2_js} commons-utility2_js.js 28 bytes ={commons-utility3_js}= ={pageA}= ={pageB}= ={pageC}= ={vendor}= [initial] [rendered] split chunk (cache group: commons)
     > ./pageA pageA
     > ./pageB pageB
     > ./pageC pageC
- [0] ./utility2.js 28 bytes {0} [built]
-     cjs require ./utility2 [2] ./pageA.js 3:15-36
-     cjs require ./utility2 [5] ./pageB.js 2:15-36
-     cjs require ./utility2 [7] ./pageC.js 1:15-36
-chunk    {1} commons~pageB~pageC.js (commons~pageB~pageC) 28 bytes ={0}= ={2}= ={4}= ={5}= [initial] [rendered] split chunk (cache group: commons) (name: commons~pageB~pageC)
+ [37] ./utility2.js 28 bytes {commons-utility2_js} [built]
+      cjs require ./utility2 [912] ./pageC.js 1:15-36
+      cjs require ./utility2 [953] ./pageA.js 3:15-36
+      cjs require ./utility2 [954] ./pageB.js 2:15-36
+chunk {commons-utility3_js} commons-utility3_js.js 28 bytes ={commons-utility2_js}= ={pageB}= ={pageC}= ={vendor}= [initial] [rendered] split chunk (cache group: commons)
     > ./pageB pageB
     > ./pageC pageC
- [1] ./utility3.js 28 bytes {1} [built]
-     cjs require ./utility3 [5] ./pageB.js 3:15-36
-     cjs require ./utility3 [7] ./pageC.js 2:15-36
-chunk    {2} vendor.js (vendor) 54 bytes ={0}= ={1}= ={3}= ={4}= [initial] [rendered] split chunk (cache group: vendor) (name: vendor)
+ [544] ./utility3.js 28 bytes {commons-utility3_js} [built]
+       cjs require ./utility3 [912] ./pageC.js 2:15-36
+       cjs require ./utility3 [954] ./pageB.js 3:15-36
+chunk {pageA} pageA.js (pageA) 165 bytes (javascript) 2.28 KiB (runtime) ={commons-utility2_js}= ={vendor}= [entry] [rendered]
+    > ./pageA pageA
+ [105] ./utility1.js 28 bytes {pageA} [built]
+       cjs require ./utility1 [953] ./pageA.js 2:15-36
+ [953] ./pageA.js 137 bytes {pageA} [built]
+       entry ./pageA pageA
+     + 1 hidden chunk module
+chunk {pageB} pageB.js (pageB) 137 bytes (javascript) 2.3 KiB (runtime) ={commons-utility2_js}= ={commons-utility3_js}= ={vendor}= [entry] [rendered]
+    > ./pageB pageB
+ [954] ./pageB.js 137 bytes {pageB} [built]
+       entry ./pageB pageB
+     + 1 hidden chunk module
+chunk {pageC} pageC.js (pageC) 102 bytes (javascript) 2.3 KiB (runtime) ={commons-utility2_js}= ={commons-utility3_js}= [entry] [rendered]
+    > ./pageC pageC
+ [912] ./pageC.js 102 bytes {pageC} [built]
+       entry ./pageC pageC
+     + 1 hidden chunk module
+chunk {vendor} vendor.js (vendor) 54 bytes ={commons-utility2_js}= ={commons-utility3_js}= ={pageA}= ={pageB}= [initial] [rendered] split chunk (cache group: vendor) (name: vendor)
     > ./pageA pageA
     > ./pageB pageB
-    2 modules
-<<<<<<< HEAD
-chunk    {3} pageA.js (pageA) 170 bytes ={0}= ={2}= [entry] [rendered]
-=======
-chunk    {3} pageA.js (pageA) 165 bytes ={0}= ={2}= [entry] [rendered]
->>>>>>> e871eeb1
-    > ./pageA pageA
- [2] ./pageA.js 142 bytes {3} [built]
-     entry ./pageA  pageA
- [4] ./utility1.js 28 bytes {3} [built]
-     cjs require ./utility1 [2] ./pageA.js 2:15-36
-chunk    {4} pageB.js (pageB) 142 bytes ={0}= ={1}= ={2}= [entry] [rendered]
-    > ./pageB pageB
-<<<<<<< HEAD
- [5] ./pageB.js 142 bytes {4} [built]
-     entry ./pageB  pageB
-chunk    {5} pageC.js (pageC) 105 bytes ={0}= ={1}= [entry] [rendered]
-=======
- [5] ./pageB.js 137 bytes {4} [built]
-     single entry ./pageB  pageB
-chunk    {5} pageC.js (pageC) 102 bytes ={0}= ={1}= [entry] [rendered]
->>>>>>> e871eeb1
-    > ./pageC pageC
- [7] ./pageC.js 105 bytes {5} [built]
-     entry ./pageC  pageC
+ [333] ./node_modules/vendor1.js 27 bytes {vendor} [built]
+       cjs require vendor1 [953] ./pageA.js 1:14-32
+ [407] ./node_modules/vendor2.js 27 bytes {vendor} [built]
+       cjs require vendor2 [954] ./pageB.js 1:14-32
 ```