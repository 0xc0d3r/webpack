This example shows how to create an explicit vendor chunk as well as a common chunk for code shared among entry points. In this example, we have 3 entry points: `pageA`, `pageB`, and `pageC`. Those entry points share some of the same utility modules, but not others. This configuration will pull out any modules common to at least 2 bundles and place it in the `common` bundle instead, all while keeping the specified vendor libraries in their own bundle by themselves.

To better understand, here are the entry points and which utility modules they depend on:

- `pageA`
  - `utility1`
  - `utility2`
- `pageB`
  - `utility2`
  - `utility3`
- `pageC`
  - `utility2`
  - `utility3`

Given this configuration, webpack will produce the following bundles:

- `vendor`
  - webpack runtime
  - `vendor1`
  - `vendor2`
- `common`
  - `utility2`
  - `utility3`
- `pageA`
  - `pageA`
  - `utility1`
- `pageB`
  - `pageB`
- `pageC`
  - `pageC`

With this bundle configuration, you would load your third party libraries, then your common application code, then your page-specific application code.

# webpack.config.js

``` javascript
var path = require("path");

module.exports = {
	// mode: "development" || "production",
	entry: {
		pageA: "./pageA",
		pageB: "./pageB",
		pageC: "./pageC"
	},
	optimization: {
		splitChunks: {
			cacheGroups: {
				commons: {
					chunks: "initial",
					minChunks: 2,
					minSize: 0 // This is example is too small to create commons chunks
				},
				vendor: {
					test: /node_modules/,
					chunks: "initial",
					name: "vendor",
					enforce: true
				}
			}
		}
	},
	output: {
		path: path.join(__dirname, "dist"),
		filename: "[name].js"
	}
};
```

# dist/vendor.js

``` javascript
(window["webpackJsonp"] = window["webpackJsonp"] || []).push([[5],{

/***/ 1:
/*!*********************************!*\
  !*** ./node_modules/vendor1.js ***!
  \*********************************/
/*! no static exports found */
/***/ (function(module, exports) {

module.exports = "vendor1";

/***/ }),

/***/ 5:
/*!*********************************!*\
  !*** ./node_modules/vendor2.js ***!
  \*********************************/
/*! no static exports found */
/***/ (function(module, exports) {

module.exports = "vendor2";

/***/ })

}]);
```

# dist/commons~pageA~pageB~pageC.js

``` javascript
(window["webpackJsonp"] = window["webpackJsonp"] || []).push([[3],{

/***/ 3:
/*!*********************!*\
  !*** ./utility2.js ***!
  \*********************/
/*! no static exports found */
/***/ (function(module, exports) {

module.exports = "utility2";

/***/ })

}]);
```

# dist/commons~pageB~pageC.js

``` javascript
(window["webpackJsonp"] = window["webpackJsonp"] || []).push([[4],{

/***/ 6:
/*!*********************!*\
  !*** ./utility3.js ***!
  \*********************/
/*! no static exports found */
/***/ (function(module, exports) {

module.exports = "utility3";

/***/ })

}]);
```

# dist/pageA.js

<details><summary><code>/******/ (function(modules) { /* webpackBootstrap */ })</code></summary>

``` javascript
/******/ (function(modules) { // webpackBootstrap
/******/ 	// install a JSONP callback for chunk loading
/******/ 	function webpackJsonpCallback(data) {
/******/ 		var chunkIds = data[0];
/******/ 		var moreModules = data[1]
/******/ 		var executeModules = data[2];
/******/ 		// add "moreModules" to the modules object,
/******/ 		// then flag all "chunkIds" as loaded and fire callback
/******/ 		var moduleId, chunkId, i = 0, resolves = [];
/******/ 		for(;i < chunkIds.length; i++) {
/******/ 			chunkId = chunkIds[i];
/******/ 			if(installedChunks[chunkId]) {
/******/ 				resolves.push(installedChunks[chunkId][0]);
/******/ 			}
/******/ 			installedChunks[chunkId] = 0;
/******/ 		}
/******/ 		for(moduleId in moreModules) {
/******/ 			if(Object.prototype.hasOwnProperty.call(moreModules, moduleId)) {
/******/ 				modules[moduleId] = moreModules[moduleId];
/******/ 			}
/******/ 		}
/******/ 		if(parentJsonpFunction) parentJsonpFunction(data);
/******/ 		while(resolves.length) {
/******/ 			resolves.shift()();
/******/ 		}
/******/
/******/ 		// add entry modules from loaded chunk to deferred list
/******/ 		deferredModules.push.apply(deferredModules, executeModules || []);
/******/
/******/ 		// run deferred modules when all chunks ready
/******/ 		return checkDeferredModules();
/******/ 	};
/******/ 	function checkDeferredModules() {
/******/ 		var result;
/******/ 		for(var i = 0; i < deferredModules.length; i++) {
/******/ 			var deferredModule = deferredModules[i];
/******/ 			var fullfilled = true;
/******/ 			for(var j = 1; j < deferredModule.length; j++) {
/******/ 				var depId = deferredModule[j];
/******/ 				if(installedChunks[depId] !== 0) fullfilled = false;
/******/ 			}
/******/ 			if(fullfilled) {
/******/ 				deferredModules.splice(i--, 1);
/******/ 				result = __webpack_require__(__webpack_require__.s = deferredModule[0]);
/******/ 			}
/******/ 		}
/******/ 		return result;
/******/ 	}
/******/
/******/ 	// The module cache
/******/ 	var installedModules = {};
/******/
/******/ 	// object to store loaded and loading chunks
/******/ 	var installedChunks = {
/******/ 		0: 0
/******/ 	};
/******/
/******/ 	var deferredModules = [];
/******/
/******/ 	// The require function
/******/ 	function __webpack_require__(moduleId) {
/******/
/******/ 		// Check if module is in cache
/******/ 		if(installedModules[moduleId]) {
/******/ 			return installedModules[moduleId].exports;
/******/ 		}
/******/ 		// Create a new module (and put it into the cache)
/******/ 		var module = installedModules[moduleId] = {
/******/ 			i: moduleId,
/******/ 			l: false,
/******/ 			exports: {}
/******/ 		};
/******/
/******/ 		// Execute the module function
/******/ 		modules[moduleId].call(module.exports, module, module.exports, __webpack_require__);
/******/
/******/ 		// Flag the module as loaded
/******/ 		module.l = true;
/******/
/******/ 		// Return the exports of the module
/******/ 		return module.exports;
/******/ 	}
/******/
/******/
/******/ 	// expose the modules object (__webpack_modules__)
/******/ 	__webpack_require__.m = modules;
/******/
/******/ 	// expose the module cache
/******/ 	__webpack_require__.c = installedModules;
/******/
/******/ 	// define getter function for harmony exports
/******/ 	__webpack_require__.d = function(exports, name, getter) {
/******/ 		if(!__webpack_require__.o(exports, name)) {
/******/ 			Object.defineProperty(exports, name, {
/******/ 				configurable: false,
/******/ 				enumerable: true,
/******/ 				get: getter
/******/ 			});
/******/ 		}
/******/ 	};
/******/
/******/ 	// define __esModule on exports
/******/ 	__webpack_require__.r = function(exports) {
/******/ 		Object.defineProperty(exports, '__esModule', { value: true });
/******/ 	};
/******/
/******/ 	// getDefaultExport function for compatibility with non-harmony modules
/******/ 	__webpack_require__.n = function(module) {
/******/ 		var getter = module && module.__esModule ?
/******/ 			function getDefault() { return module['default']; } :
/******/ 			function getModuleExports() { return module; };
/******/ 		__webpack_require__.d(getter, 'a', getter);
/******/ 		return getter;
/******/ 	};
/******/
/******/ 	// Object.prototype.hasOwnProperty.call
/******/ 	__webpack_require__.o = function(object, property) { return Object.prototype.hasOwnProperty.call(object, property); };
/******/
/******/ 	// __webpack_public_path__
/******/ 	__webpack_require__.p = "dist/";
/******/
/******/ 	var jsonpArray = window["webpackJsonp"] = window["webpackJsonp"] || [];
/******/ 	var oldJsonpFunction = jsonpArray.push.bind(jsonpArray);
/******/ 	jsonpArray.push = webpackJsonpCallback;
/******/ 	jsonpArray = jsonpArray.slice();
/******/ 	for(var i = 0; i < jsonpArray.length; i++) webpackJsonpCallback(jsonpArray[i]);
/******/ 	var parentJsonpFunction = oldJsonpFunction;
/******/
/******/
/******/ 	// add entry module to deferred list
/******/ 	deferredModules.push([0,3,5]);
/******/ 	// run deferred modules when ready
/******/ 	return checkDeferredModules();
/******/ })
/************************************************************************/
```

</details>

``` javascript
/******/ ([
<<<<<<< HEAD
/* 0 */
/*!******************!*\
  !*** ./pageA.js ***!
  \******************/
/*! no static exports found */
=======
/* 0 */,
/* 1 */,
/* 2 */
/*!*********************************!*\
  !*** multi ./vendor1 ./vendor2 ***!
  \*********************************/
/*! dynamic exports provided */
/*! all exports used */
/***/ (function(module, exports, __webpack_require__) {

__webpack_require__(/*! ./vendor1 */3);
module.exports = __webpack_require__(/*! ./vendor2 */4);


/***/ }),
/* 3 */
/*!********************!*\
  !*** ./vendor1.js ***!
  \********************/
/*! dynamic exports provided */
/*! all exports used */
/***/ (function(module, exports) {

module.exports = "vendor1";

/***/ }),
/* 4 */
/*!********************!*\
  !*** ./vendor2.js ***!
  \********************/
/*! dynamic exports provided */
/*! all exports used */
/***/ (function(module, exports) {

module.exports = "vendor2";

/***/ })
/******/ ]);
```

# js/common.js

``` javascript
webpackJsonp([0],[
/* 0 */
/*!*********************!*\
  !*** ./utility2.js ***!
  \*********************/
/*! dynamic exports provided */
/*! all exports used */
/***/ (function(module, exports) {

module.exports = "utility2";

/***/ }),
/* 1 */
/*!*********************!*\
  !*** ./utility3.js ***!
  \*********************/
/*! dynamic exports provided */
/*! all exports used */
/***/ (function(module, exports) {

module.exports = "utility3";

/***/ })
]);
```

# js/pageA.js

``` javascript
webpackJsonp([1],{

/***/ 5:
/*!******************!*\
  !*** ./pageA.js ***!
  \******************/
/*! dynamic exports provided */
/*! all exports used */
>>>>>>> f0105466
/***/ (function(module, exports, __webpack_require__) {

var vendor1 = __webpack_require__(/*! vendor1 */ 1);
var utility1 = __webpack_require__(/*! ./utility1 */ 2);
var utility2 = __webpack_require__(/*! ./utility2 */ 3);

module.exports = "pageA";


/***/ }),
/* 1 */,
/* 2 */
/*!*********************!*\
  !*** ./utility1.js ***!
  \*********************/
<<<<<<< HEAD
/*! no static exports found */
=======
/*! dynamic exports provided */
/*! all exports used */
>>>>>>> f0105466
/***/ (function(module, exports) {

module.exports = "utility1";

/***/ })
/******/ ]);
```

# dist/pageB.js

``` javascript
/******/ (function(modules) { // webpackBootstrap
/******/ 	// install a JSONP callback for chunk loading
/******/ 	function webpackJsonpCallback(data) {
/******/ 		var chunkIds = data[0];
/******/ 		var moreModules = data[1]
/******/ 		var executeModules = data[2];
/******/ 		// add "moreModules" to the modules object,
/******/ 		// then flag all "chunkIds" as loaded and fire callback
/******/ 		var moduleId, chunkId, i = 0, resolves = [];
/******/ 		for(;i < chunkIds.length; i++) {
/******/ 			chunkId = chunkIds[i];
/******/ 			if(installedChunks[chunkId]) {
/******/ 				resolves.push(installedChunks[chunkId][0]);
/******/ 			}
/******/ 			installedChunks[chunkId] = 0;
/******/ 		}
/******/ 		for(moduleId in moreModules) {
/******/ 			if(Object.prototype.hasOwnProperty.call(moreModules, moduleId)) {
/******/ 				modules[moduleId] = moreModules[moduleId];
/******/ 			}
/******/ 		}
/******/ 		if(parentJsonpFunction) parentJsonpFunction(data);
/******/ 		while(resolves.length) {
/******/ 			resolves.shift()();
/******/ 		}
/******/
/******/ 		// add entry modules from loaded chunk to deferred list
/******/ 		deferredModules.push.apply(deferredModules, executeModules || []);
/******/
/******/ 		// run deferred modules when all chunks ready
/******/ 		return checkDeferredModules();
/******/ 	};
/******/ 	function checkDeferredModules() {
/******/ 		var result;
/******/ 		for(var i = 0; i < deferredModules.length; i++) {
/******/ 			var deferredModule = deferredModules[i];
/******/ 			var fullfilled = true;
/******/ 			for(var j = 1; j < deferredModule.length; j++) {
/******/ 				var depId = deferredModule[j];
/******/ 				if(installedChunks[depId] !== 0) fullfilled = false;
/******/ 			}
/******/ 			if(fullfilled) {
/******/ 				deferredModules.splice(i--, 1);
/******/ 				result = __webpack_require__(__webpack_require__.s = deferredModule[0]);
/******/ 			}
/******/ 		}
/******/ 		return result;
/******/ 	}
/******/
/******/ 	// The module cache
/******/ 	var installedModules = {};
/******/
/******/ 	// object to store loaded and loading chunks
/******/ 	var installedChunks = {
/******/ 		1: 0
/******/ 	};
/******/
/******/ 	var deferredModules = [];
/******/
/******/ 	// The require function
/******/ 	function __webpack_require__(moduleId) {
/******/
/******/ 		// Check if module is in cache
/******/ 		if(installedModules[moduleId]) {
/******/ 			return installedModules[moduleId].exports;
/******/ 		}
/******/ 		// Create a new module (and put it into the cache)
/******/ 		var module = installedModules[moduleId] = {
/******/ 			i: moduleId,
/******/ 			l: false,
/******/ 			exports: {}
/******/ 		};
/******/
/******/ 		// Execute the module function
/******/ 		modules[moduleId].call(module.exports, module, module.exports, __webpack_require__);
/******/
/******/ 		// Flag the module as loaded
/******/ 		module.l = true;
/******/
/******/ 		// Return the exports of the module
/******/ 		return module.exports;
/******/ 	}
/******/
/******/
/******/ 	// expose the modules object (__webpack_modules__)
/******/ 	__webpack_require__.m = modules;
/******/
/******/ 	// expose the module cache
/******/ 	__webpack_require__.c = installedModules;
/******/
/******/ 	// define getter function for harmony exports
/******/ 	__webpack_require__.d = function(exports, name, getter) {
/******/ 		if(!__webpack_require__.o(exports, name)) {
/******/ 			Object.defineProperty(exports, name, {
/******/ 				configurable: false,
/******/ 				enumerable: true,
/******/ 				get: getter
/******/ 			});
/******/ 		}
/******/ 	};
/******/
/******/ 	// define __esModule on exports
/******/ 	__webpack_require__.r = function(exports) {
/******/ 		Object.defineProperty(exports, '__esModule', { value: true });
/******/ 	};
/******/
/******/ 	// getDefaultExport function for compatibility with non-harmony modules
/******/ 	__webpack_require__.n = function(module) {
/******/ 		var getter = module && module.__esModule ?
/******/ 			function getDefault() { return module['default']; } :
/******/ 			function getModuleExports() { return module; };
/******/ 		__webpack_require__.d(getter, 'a', getter);
/******/ 		return getter;
/******/ 	};
/******/
/******/ 	// Object.prototype.hasOwnProperty.call
/******/ 	__webpack_require__.o = function(object, property) { return Object.prototype.hasOwnProperty.call(object, property); };
/******/
/******/ 	// __webpack_public_path__
/******/ 	__webpack_require__.p = "dist/";
/******/
/******/ 	var jsonpArray = window["webpackJsonp"] = window["webpackJsonp"] || [];
/******/ 	var oldJsonpFunction = jsonpArray.push.bind(jsonpArray);
/******/ 	jsonpArray.push = webpackJsonpCallback;
/******/ 	jsonpArray = jsonpArray.slice();
/******/ 	for(var i = 0; i < jsonpArray.length; i++) webpackJsonpCallback(jsonpArray[i]);
/******/ 	var parentJsonpFunction = oldJsonpFunction;
/******/
/******/
/******/ 	// add entry module to deferred list
/******/ 	deferredModules.push([4,3,4,5]);
/******/ 	// run deferred modules when ready
/******/ 	return checkDeferredModules();
/******/ })
/************************************************************************/
/******/ ({

/***/ 4:
/*!******************!*\
  !*** ./pageB.js ***!
  \******************/
<<<<<<< HEAD
/*! no static exports found */
=======
/*! dynamic exports provided */
/*! all exports used */
>>>>>>> f0105466
/***/ (function(module, exports, __webpack_require__) {

var vendor2 = __webpack_require__(/*! vendor2 */ 5);
var utility2 = __webpack_require__(/*! ./utility2 */ 3);
var utility3 = __webpack_require__(/*! ./utility3 */ 6);

module.exports = "pageB";


/***/ })

/******/ });
```

# dist/pageC.js

``` javascript
/******/ (function(modules) { // webpackBootstrap
/******/ 	// install a JSONP callback for chunk loading
/******/ 	function webpackJsonpCallback(data) {
/******/ 		var chunkIds = data[0];
/******/ 		var moreModules = data[1]
/******/ 		var executeModules = data[2];
/******/ 		// add "moreModules" to the modules object,
/******/ 		// then flag all "chunkIds" as loaded and fire callback
/******/ 		var moduleId, chunkId, i = 0, resolves = [];
/******/ 		for(;i < chunkIds.length; i++) {
/******/ 			chunkId = chunkIds[i];
/******/ 			if(installedChunks[chunkId]) {
/******/ 				resolves.push(installedChunks[chunkId][0]);
/******/ 			}
/******/ 			installedChunks[chunkId] = 0;
/******/ 		}
/******/ 		for(moduleId in moreModules) {
/******/ 			if(Object.prototype.hasOwnProperty.call(moreModules, moduleId)) {
/******/ 				modules[moduleId] = moreModules[moduleId];
/******/ 			}
/******/ 		}
/******/ 		if(parentJsonpFunction) parentJsonpFunction(data);
/******/ 		while(resolves.length) {
/******/ 			resolves.shift()();
/******/ 		}
/******/
/******/ 		// add entry modules from loaded chunk to deferred list
/******/ 		deferredModules.push.apply(deferredModules, executeModules || []);
/******/
/******/ 		// run deferred modules when all chunks ready
/******/ 		return checkDeferredModules();
/******/ 	};
/******/ 	function checkDeferredModules() {
/******/ 		var result;
/******/ 		for(var i = 0; i < deferredModules.length; i++) {
/******/ 			var deferredModule = deferredModules[i];
/******/ 			var fullfilled = true;
/******/ 			for(var j = 1; j < deferredModule.length; j++) {
/******/ 				var depId = deferredModule[j];
/******/ 				if(installedChunks[depId] !== 0) fullfilled = false;
/******/ 			}
/******/ 			if(fullfilled) {
/******/ 				deferredModules.splice(i--, 1);
/******/ 				result = __webpack_require__(__webpack_require__.s = deferredModule[0]);
/******/ 			}
/******/ 		}
/******/ 		return result;
/******/ 	}
/******/
/******/ 	// The module cache
/******/ 	var installedModules = {};
/******/
/******/ 	// object to store loaded and loading chunks
/******/ 	var installedChunks = {
/******/ 		2: 0
/******/ 	};
/******/
/******/ 	var deferredModules = [];
/******/
/******/ 	// The require function
/******/ 	function __webpack_require__(moduleId) {
/******/
/******/ 		// Check if module is in cache
/******/ 		if(installedModules[moduleId]) {
/******/ 			return installedModules[moduleId].exports;
/******/ 		}
/******/ 		// Create a new module (and put it into the cache)
/******/ 		var module = installedModules[moduleId] = {
/******/ 			i: moduleId,
/******/ 			l: false,
/******/ 			exports: {}
/******/ 		};
/******/
/******/ 		// Execute the module function
/******/ 		modules[moduleId].call(module.exports, module, module.exports, __webpack_require__);
/******/
/******/ 		// Flag the module as loaded
/******/ 		module.l = true;
/******/
/******/ 		// Return the exports of the module
/******/ 		return module.exports;
/******/ 	}
/******/
/******/
/******/ 	// expose the modules object (__webpack_modules__)
/******/ 	__webpack_require__.m = modules;
/******/
/******/ 	// expose the module cache
/******/ 	__webpack_require__.c = installedModules;
/******/
/******/ 	// define getter function for harmony exports
/******/ 	__webpack_require__.d = function(exports, name, getter) {
/******/ 		if(!__webpack_require__.o(exports, name)) {
/******/ 			Object.defineProperty(exports, name, {
/******/ 				configurable: false,
/******/ 				enumerable: true,
/******/ 				get: getter
/******/ 			});
/******/ 		}
/******/ 	};
/******/
/******/ 	// define __esModule on exports
/******/ 	__webpack_require__.r = function(exports) {
/******/ 		Object.defineProperty(exports, '__esModule', { value: true });
/******/ 	};
/******/
/******/ 	// getDefaultExport function for compatibility with non-harmony modules
/******/ 	__webpack_require__.n = function(module) {
/******/ 		var getter = module && module.__esModule ?
/******/ 			function getDefault() { return module['default']; } :
/******/ 			function getModuleExports() { return module; };
/******/ 		__webpack_require__.d(getter, 'a', getter);
/******/ 		return getter;
/******/ 	};
/******/
/******/ 	// Object.prototype.hasOwnProperty.call
/******/ 	__webpack_require__.o = function(object, property) { return Object.prototype.hasOwnProperty.call(object, property); };
/******/
/******/ 	// __webpack_public_path__
/******/ 	__webpack_require__.p = "dist/";
/******/
/******/ 	var jsonpArray = window["webpackJsonp"] = window["webpackJsonp"] || [];
/******/ 	var oldJsonpFunction = jsonpArray.push.bind(jsonpArray);
/******/ 	jsonpArray.push = webpackJsonpCallback;
/******/ 	jsonpArray = jsonpArray.slice();
/******/ 	for(var i = 0; i < jsonpArray.length; i++) webpackJsonpCallback(jsonpArray[i]);
/******/ 	var parentJsonpFunction = oldJsonpFunction;
/******/
/******/
/******/ 	// add entry module to deferred list
/******/ 	deferredModules.push([7,3,4]);
/******/ 	// run deferred modules when ready
/******/ 	return checkDeferredModules();
/******/ })
/************************************************************************/
/******/ ({

/***/ 7:
/*!******************!*\
  !*** ./pageC.js ***!
  \******************/
<<<<<<< HEAD
/*! no static exports found */
=======
/*! dynamic exports provided */
/*! all exports used */
>>>>>>> f0105466
/***/ (function(module, exports, __webpack_require__) {

var utility2 = __webpack_require__(/*! ./utility2 */ 3);
var utility3 = __webpack_require__(/*! ./utility3 */ 6);

module.exports = "pageC";

/***/ })

/******/ });
```

# Info

## Unoptimized

```
<<<<<<< HEAD
Hash: 0a1b2c3d4e5f6a7b8c9d
Version: webpack next
                       Asset       Size  Chunks             Chunk Names
                    pageA.js    5.6 KiB       0  [emitted]  pageA
                    pageB.js    5.4 KiB       1  [emitted]  pageB
                    pageC.js   5.34 KiB       2  [emitted]  pageC
commons~pageA~pageB~pageC.js  269 bytes       3  [emitted]  commons~pageA~pageB~pageC
      commons~pageB~pageC.js  269 bytes       4  [emitted]  commons~pageB~pageC
                   vendor.js  536 bytes       5  [emitted]  vendor
Entrypoint pageA = commons~pageA~pageB~pageC.js vendor.js pageA.js
Entrypoint pageB = commons~pageA~pageB~pageC.js commons~pageB~pageC.js vendor.js pageB.js
Entrypoint pageC = commons~pageA~pageB~pageC.js commons~pageB~pageC.js pageC.js
chunk    {0} pageA.js (pageA) 170 bytes ={3}= ={5}= [entry] [rendered]
    > ./pageA pageA
    [0] ./pageA.js 142 bytes {0} [built]
        single entry ./pageA  pageA
    [2] ./utility1.js 28 bytes {0} [built]
        cjs require ./utility1 [0] ./pageA.js 2:15-36
chunk    {1} pageB.js (pageB) 142 bytes ={3}= ={4}= ={5}= [entry] [rendered]
    > ./pageB pageB
    [4] ./pageB.js 142 bytes {1} [built]
        single entry ./pageB  pageB
chunk    {2} pageC.js (pageC) 105 bytes ={3}= ={4}= [entry] [rendered]
    > ./pageC pageC
    [7] ./pageC.js 105 bytes {2} [built]
        single entry ./pageC  pageC
chunk    {3} commons~pageA~pageB~pageC.js (commons~pageA~pageB~pageC) 28 bytes ={4}= ={2}= ={5}= ={1}= ={0}= [initial] [rendered] split chunk (cache group: commons) (name: commons~pageA~pageB~pageC)
    > ./pageC pageC
    > ./pageB pageB
    > ./pageA pageA
    [3] ./utility2.js 28 bytes {3} [built]
        cjs require ./utility2 [0] ./pageA.js 3:15-36
        cjs require ./utility2 [4] ./pageB.js 2:15-36
        cjs require ./utility2 [7] ./pageC.js 1:15-36
chunk    {4} commons~pageB~pageC.js (commons~pageB~pageC) 28 bytes ={3}= ={2}= ={5}= ={1}= [initial] [rendered] split chunk (cache group: commons) (name: commons~pageB~pageC)
    > ./pageC pageC
    > ./pageB pageB
    [6] ./utility3.js 28 bytes {4} [built]
        cjs require ./utility3 [4] ./pageB.js 3:15-36
        cjs require ./utility3 [7] ./pageC.js 2:15-36
chunk    {5} vendor.js (vendor) 54 bytes ={3}= ={0}= ={4}= ={1}= [initial] [rendered] split chunk (cache group: vendor) (name: vendor)
    > ./pageA pageA
    > ./pageB pageB
    2 modules
=======
Hash: 3b80b7c17398c31e4705
Version: webpack 3.11.0
    Asset       Size  Chunks             Chunk Names
common.js  461 bytes       0  [emitted]  common
 pageA.js  597 bytes       1  [emitted]  pageA
 pageC.js  375 bytes       2  [emitted]  pageC
 pageB.js  375 bytes       3  [emitted]  pageB
vendor.js    4.77 kB       4  [emitted]  vendor
Entrypoint vendor = vendor.js
Entrypoint pageA = vendor.js common.js pageA.js
Entrypoint pageB = vendor.js common.js pageB.js
Entrypoint pageC = vendor.js common.js pageC.js
chunk    {0} common.js (common) 56 bytes {4} [initial] [rendered]
    [0] ./utility2.js 28 bytes {0} [built]
        cjs require ./utility2 [5] ./pageA.js 2:15-36
        cjs require ./utility2 [7] ./pageB.js 1:15-36
        cjs require ./utility2 [8] ./pageC.js 1:15-36
    [1] ./utility3.js 28 bytes {0} [built]
        cjs require ./utility3 [7] ./pageB.js 2:15-36
        cjs require ./utility3 [8] ./pageC.js 2:15-36
chunk    {1} pageA.js (pageA) 133 bytes {0} [initial] [rendered]
    > pageA [5] ./pageA.js 
    [5] ./pageA.js 105 bytes {1} [built]
    [6] ./utility1.js 28 bytes {1} [built]
        cjs require ./utility1 [5] ./pageA.js 1:15-36
chunk    {2} pageC.js (pageC) 105 bytes {0} [initial] [rendered]
    > pageC [8] ./pageC.js 
    [8] ./pageC.js 105 bytes {2} [built]
chunk    {3} pageB.js (pageB) 105 bytes {0} [initial] [rendered]
    > pageB [7] ./pageB.js 
    [7] ./pageB.js 105 bytes {3} [built]
chunk    {4} vendor.js (vendor) 94 bytes [entry] [rendered]
    > vendor [2] multi ./vendor1 ./vendor2 
    [2] multi ./vendor1 ./vendor2 40 bytes {4} [built]
    [3] ./vendor1.js 27 bytes {4} [built]
        single entry ./vendor1 [2] multi ./vendor1 ./vendor2 vendor:100000
    [4] ./vendor2.js 27 bytes {4} [built]
        single entry ./vendor2 [2] multi ./vendor1 ./vendor2 vendor:100001
>>>>>>> f0105466
```

## Production mode

```
<<<<<<< HEAD
Hash: 0a1b2c3d4e5f6a7b8c9d
Version: webpack next
                       Asset       Size  Chunks             Chunk Names
commons~pageA~pageB~pageC.js   96 bytes       0  [emitted]  commons~pageA~pageB~pageC
                   vendor.js  134 bytes       1  [emitted]  vendor
      commons~pageB~pageC.js   97 bytes       2  [emitted]  commons~pageB~pageC
                    pageC.js    1.1 KiB       3  [emitted]  pageC
                    pageB.js   1.11 KiB       4  [emitted]  pageB
                    pageA.js   1.15 KiB       5  [emitted]  pageA
Entrypoint pageA = commons~pageA~pageB~pageC.js vendor.js pageA.js
Entrypoint pageB = commons~pageA~pageB~pageC.js commons~pageB~pageC.js vendor.js pageB.js
Entrypoint pageC = commons~pageA~pageB~pageC.js commons~pageB~pageC.js pageC.js
chunk    {0} commons~pageA~pageB~pageC.js (commons~pageA~pageB~pageC) 28 bytes ={2}= ={3}= ={1}= ={4}= ={5}= [initial] [rendered] split chunk (cache group: commons) (name: commons~pageA~pageB~pageC)
    > ./pageC pageC
    > ./pageB pageB
    > ./pageA pageA
=======
Hash: 3b80b7c17398c31e4705
Version: webpack 3.11.0
    Asset       Size  Chunks             Chunk Names
common.js   92 bytes       0  [emitted]  common
 pageA.js  109 bytes       1  [emitted]  pageA
 pageC.js   71 bytes       2  [emitted]  pageC
 pageB.js   71 bytes       3  [emitted]  pageB
vendor.js  918 bytes       4  [emitted]  vendor
Entrypoint vendor = vendor.js
Entrypoint pageA = vendor.js common.js pageA.js
Entrypoint pageB = vendor.js common.js pageB.js
Entrypoint pageC = vendor.js common.js pageC.js
chunk    {0} common.js (common) 56 bytes {4} [initial] [rendered]
>>>>>>> f0105466
    [0] ./utility2.js 28 bytes {0} [built]
        cjs require ./utility2 [2] ./pageC.js 1:15-36
        cjs require ./utility2 [4] ./pageB.js 2:15-36
        cjs require ./utility2 [7] ./pageA.js 3:15-36
chunk    {1} vendor.js (vendor) 54 bytes ={0}= ={5}= ={2}= ={4}= [initial] [rendered] split chunk (cache group: vendor) (name: vendor)
    > ./pageA pageA
    > ./pageB pageB
    2 modules
chunk    {2} commons~pageB~pageC.js (commons~pageB~pageC) 28 bytes ={0}= ={3}= ={1}= ={4}= [initial] [rendered] split chunk (cache group: commons) (name: commons~pageB~pageC)
    > ./pageC pageC
    > ./pageB pageB
    [1] ./utility3.js 28 bytes {2} [built]
        cjs require ./utility3 [2] ./pageC.js 2:15-36
        cjs require ./utility3 [4] ./pageB.js 3:15-36
chunk    {3} pageC.js (pageC) 105 bytes ={0}= ={2}= [entry] [rendered]
    > ./pageC pageC
    [2] ./pageC.js 105 bytes {3} [built]
        single entry ./pageC  pageC
chunk    {4} pageB.js (pageB) 142 bytes ={0}= ={2}= ={1}= [entry] [rendered]
    > ./pageB pageB
    [4] ./pageB.js 142 bytes {4} [built]
        single entry ./pageB  pageB
chunk    {5} pageA.js (pageA) 170 bytes ={0}= ={1}= [entry] [rendered]
    > ./pageA pageA
    [5] ./utility1.js 28 bytes {5} [built]
        cjs require ./utility1 [7] ./pageA.js 2:15-36
    [7] ./pageA.js 142 bytes {5} [built]
        single entry ./pageA  pageA
```<|MERGE_RESOLUTION|>--- conflicted
+++ resolved
@@ -281,94 +281,11 @@
 
 ``` javascript
 /******/ ([
-<<<<<<< HEAD
 /* 0 */
 /*!******************!*\
   !*** ./pageA.js ***!
   \******************/
 /*! no static exports found */
-=======
-/* 0 */,
-/* 1 */,
-/* 2 */
-/*!*********************************!*\
-  !*** multi ./vendor1 ./vendor2 ***!
-  \*********************************/
-/*! dynamic exports provided */
-/*! all exports used */
-/***/ (function(module, exports, __webpack_require__) {
-
-__webpack_require__(/*! ./vendor1 */3);
-module.exports = __webpack_require__(/*! ./vendor2 */4);
-
-
-/***/ }),
-/* 3 */
-/*!********************!*\
-  !*** ./vendor1.js ***!
-  \********************/
-/*! dynamic exports provided */
-/*! all exports used */
-/***/ (function(module, exports) {
-
-module.exports = "vendor1";
-
-/***/ }),
-/* 4 */
-/*!********************!*\
-  !*** ./vendor2.js ***!
-  \********************/
-/*! dynamic exports provided */
-/*! all exports used */
-/***/ (function(module, exports) {
-
-module.exports = "vendor2";
-
-/***/ })
-/******/ ]);
-```
-
-# js/common.js
-
-``` javascript
-webpackJsonp([0],[
-/* 0 */
-/*!*********************!*\
-  !*** ./utility2.js ***!
-  \*********************/
-/*! dynamic exports provided */
-/*! all exports used */
-/***/ (function(module, exports) {
-
-module.exports = "utility2";
-
-/***/ }),
-/* 1 */
-/*!*********************!*\
-  !*** ./utility3.js ***!
-  \*********************/
-/*! dynamic exports provided */
-/*! all exports used */
-/***/ (function(module, exports) {
-
-module.exports = "utility3";
-
-/***/ })
-]);
-```
-
-# js/pageA.js
-
-``` javascript
-webpackJsonp([1],{
-
-/***/ 5:
-/*!******************!*\
-  !*** ./pageA.js ***!
-  \******************/
-/*! dynamic exports provided */
-/*! all exports used */
->>>>>>> f0105466
 /***/ (function(module, exports, __webpack_require__) {
 
 var vendor1 = __webpack_require__(/*! vendor1 */ 1);
@@ -384,12 +301,7 @@
 /*!*********************!*\
   !*** ./utility1.js ***!
   \*********************/
-<<<<<<< HEAD
 /*! no static exports found */
-=======
-/*! dynamic exports provided */
-/*! all exports used */
->>>>>>> f0105466
 /***/ (function(module, exports) {
 
 module.exports = "utility1";
@@ -542,12 +454,7 @@
 /*!******************!*\
   !*** ./pageB.js ***!
   \******************/
-<<<<<<< HEAD
 /*! no static exports found */
-=======
-/*! dynamic exports provided */
-/*! all exports used */
->>>>>>> f0105466
 /***/ (function(module, exports, __webpack_require__) {
 
 var vendor2 = __webpack_require__(/*! vendor2 */ 5);
@@ -706,12 +613,7 @@
 /*!******************!*\
   !*** ./pageC.js ***!
   \******************/
-<<<<<<< HEAD
 /*! no static exports found */
-=======
-/*! dynamic exports provided */
-/*! all exports used */
->>>>>>> f0105466
 /***/ (function(module, exports, __webpack_require__) {
 
 var utility2 = __webpack_require__(/*! ./utility2 */ 3);
@@ -729,11 +631,10 @@
 ## Unoptimized
 
 ```
-<<<<<<< HEAD
 Hash: 0a1b2c3d4e5f6a7b8c9d
-Version: webpack next
+Version: webpack 4.0.0-beta.1
                        Asset       Size  Chunks             Chunk Names
-                    pageA.js    5.6 KiB       0  [emitted]  pageA
+                    pageA.js   5.59 KiB       0  [emitted]  pageA
                     pageB.js    5.4 KiB       1  [emitted]  pageB
                     pageC.js   5.34 KiB       2  [emitted]  pageC
 commons~pageA~pageB~pageC.js  269 bytes       3  [emitted]  commons~pageA~pageB~pageC
@@ -742,15 +643,15 @@
 Entrypoint pageA = commons~pageA~pageB~pageC.js vendor.js pageA.js
 Entrypoint pageB = commons~pageA~pageB~pageC.js commons~pageB~pageC.js vendor.js pageB.js
 Entrypoint pageC = commons~pageA~pageB~pageC.js commons~pageB~pageC.js pageC.js
-chunk    {0} pageA.js (pageA) 170 bytes ={3}= ={5}= [entry] [rendered]
+chunk    {0} pageA.js (pageA) 165 bytes ={3}= ={5}= [entry] [rendered]
     > ./pageA pageA
-    [0] ./pageA.js 142 bytes {0} [built]
+    [0] ./pageA.js 137 bytes {0} [built]
         single entry ./pageA  pageA
     [2] ./utility1.js 28 bytes {0} [built]
         cjs require ./utility1 [0] ./pageA.js 2:15-36
-chunk    {1} pageB.js (pageB) 142 bytes ={3}= ={4}= ={5}= [entry] [rendered]
+chunk    {1} pageB.js (pageB) 137 bytes ={3}= ={4}= ={5}= [entry] [rendered]
     > ./pageB pageB
-    [4] ./pageB.js 142 bytes {1} [built]
+    [4] ./pageB.js 137 bytes {1} [built]
         single entry ./pageB  pageB
 chunk    {2} pageC.js (pageC) 105 bytes ={3}= ={4}= [entry] [rendered]
     > ./pageC pageC
@@ -774,54 +675,13 @@
     > ./pageA pageA
     > ./pageB pageB
     2 modules
-=======
-Hash: 3b80b7c17398c31e4705
-Version: webpack 3.11.0
-    Asset       Size  Chunks             Chunk Names
-common.js  461 bytes       0  [emitted]  common
- pageA.js  597 bytes       1  [emitted]  pageA
- pageC.js  375 bytes       2  [emitted]  pageC
- pageB.js  375 bytes       3  [emitted]  pageB
-vendor.js    4.77 kB       4  [emitted]  vendor
-Entrypoint vendor = vendor.js
-Entrypoint pageA = vendor.js common.js pageA.js
-Entrypoint pageB = vendor.js common.js pageB.js
-Entrypoint pageC = vendor.js common.js pageC.js
-chunk    {0} common.js (common) 56 bytes {4} [initial] [rendered]
-    [0] ./utility2.js 28 bytes {0} [built]
-        cjs require ./utility2 [5] ./pageA.js 2:15-36
-        cjs require ./utility2 [7] ./pageB.js 1:15-36
-        cjs require ./utility2 [8] ./pageC.js 1:15-36
-    [1] ./utility3.js 28 bytes {0} [built]
-        cjs require ./utility3 [7] ./pageB.js 2:15-36
-        cjs require ./utility3 [8] ./pageC.js 2:15-36
-chunk    {1} pageA.js (pageA) 133 bytes {0} [initial] [rendered]
-    > pageA [5] ./pageA.js 
-    [5] ./pageA.js 105 bytes {1} [built]
-    [6] ./utility1.js 28 bytes {1} [built]
-        cjs require ./utility1 [5] ./pageA.js 1:15-36
-chunk    {2} pageC.js (pageC) 105 bytes {0} [initial] [rendered]
-    > pageC [8] ./pageC.js 
-    [8] ./pageC.js 105 bytes {2} [built]
-chunk    {3} pageB.js (pageB) 105 bytes {0} [initial] [rendered]
-    > pageB [7] ./pageB.js 
-    [7] ./pageB.js 105 bytes {3} [built]
-chunk    {4} vendor.js (vendor) 94 bytes [entry] [rendered]
-    > vendor [2] multi ./vendor1 ./vendor2 
-    [2] multi ./vendor1 ./vendor2 40 bytes {4} [built]
-    [3] ./vendor1.js 27 bytes {4} [built]
-        single entry ./vendor1 [2] multi ./vendor1 ./vendor2 vendor:100000
-    [4] ./vendor2.js 27 bytes {4} [built]
-        single entry ./vendor2 [2] multi ./vendor1 ./vendor2 vendor:100001
->>>>>>> f0105466
 ```
 
 ## Production mode
 
 ```
-<<<<<<< HEAD
 Hash: 0a1b2c3d4e5f6a7b8c9d
-Version: webpack next
+Version: webpack 4.0.0-beta.1
                        Asset       Size  Chunks             Chunk Names
 commons~pageA~pageB~pageC.js   96 bytes       0  [emitted]  commons~pageA~pageB~pageC
                    vendor.js  134 bytes       1  [emitted]  vendor
@@ -836,21 +696,6 @@
     > ./pageC pageC
     > ./pageB pageB
     > ./pageA pageA
-=======
-Hash: 3b80b7c17398c31e4705
-Version: webpack 3.11.0
-    Asset       Size  Chunks             Chunk Names
-common.js   92 bytes       0  [emitted]  common
- pageA.js  109 bytes       1  [emitted]  pageA
- pageC.js   71 bytes       2  [emitted]  pageC
- pageB.js   71 bytes       3  [emitted]  pageB
-vendor.js  918 bytes       4  [emitted]  vendor
-Entrypoint vendor = vendor.js
-Entrypoint pageA = vendor.js common.js pageA.js
-Entrypoint pageB = vendor.js common.js pageB.js
-Entrypoint pageC = vendor.js common.js pageC.js
-chunk    {0} common.js (common) 56 bytes {4} [initial] [rendered]
->>>>>>> f0105466
     [0] ./utility2.js 28 bytes {0} [built]
         cjs require ./utility2 [2] ./pageC.js 1:15-36
         cjs require ./utility2 [4] ./pageB.js 2:15-36
@@ -869,14 +714,14 @@
     > ./pageC pageC
     [2] ./pageC.js 105 bytes {3} [built]
         single entry ./pageC  pageC
-chunk    {4} pageB.js (pageB) 142 bytes ={0}= ={2}= ={1}= [entry] [rendered]
+chunk    {4} pageB.js (pageB) 137 bytes ={0}= ={2}= ={1}= [entry] [rendered]
     > ./pageB pageB
-    [4] ./pageB.js 142 bytes {4} [built]
+    [4] ./pageB.js 137 bytes {4} [built]
         single entry ./pageB  pageB
-chunk    {5} pageA.js (pageA) 170 bytes ={0}= ={1}= [entry] [rendered]
+chunk    {5} pageA.js (pageA) 165 bytes ={0}= ={1}= [entry] [rendered]
     > ./pageA pageA
     [5] ./utility1.js 28 bytes {5} [built]
         cjs require ./utility1 [7] ./pageA.js 2:15-36
-    [7] ./pageA.js 142 bytes {5} [built]
+    [7] ./pageA.js 137 bytes {5} [built]
         single entry ./pageA  pageA
 ```