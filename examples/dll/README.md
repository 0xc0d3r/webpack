# DllReference

[DllPlugin documentation](https://webpack.js.org/plugins/dll-plugin)

This is the _reference_ bundle (with the manifests) for [dll user example](https://github.com/webpack/webpack/tree/master/examples/dll-user)

# webpack.config.js

```javascript
var path = require("path");
var webpack = require("../../");
module.exports = {
	// mode: "development || "production",
	resolve: {
		extensions: [".js", ".jsx"]
	},
	entry: {
		alpha: ["./alpha", "./a", "module"],
		beta: ["./beta", "./b", "./c"]
	},
	output: {
		path: path.join(__dirname, "dist"),
		filename: "MyDll.[name].js",
		library: "[name]_[fullhash]"
	},
	plugins: [
		new webpack.DllPlugin({
			path: path.join(__dirname, "dist", "[name]-manifest.json"),
			name: "[name]_[fullhash]"
		})
	]
};
```

# dist/MyDll.alpha.js

<<<<<<< HEAD
``` javascript
var alpha_fa162dabf9a5b5246e96 =
=======
```javascript
var alpha_d61ee01b5c383d26e2c0 =
>>>>>>> b72b96a2
```
<details><summary><code>/******/ (function(modules) { /* webpackBootstrap */ })</code></summary>

``` js
/******/ (function(modules, runtime) { // webpackBootstrap
/******/ 	"use strict";
/******/ 	// The module cache
/******/ 	var installedModules = {};
/******/
/******/ 	// The require function
/******/ 	function __webpack_require__(moduleId) {
/******/
/******/ 		// Check if module is in cache
/******/ 		if(installedModules[moduleId]) {
/******/ 			return installedModules[moduleId].exports;
/******/ 		}
/******/ 		// Create a new module (and put it into the cache)
/******/ 		var module = installedModules[moduleId] = {
/******/ 			i: moduleId,
/******/ 			l: false,
/******/ 			exports: {}
/******/ 		};
/******/
/******/ 		// Execute the module function
/******/ 		modules[moduleId].call(module.exports, module, module.exports, __webpack_require__);
/******/
/******/ 		// Flag the module as loaded
/******/ 		module.l = true;
/******/
/******/ 		// Return the exports of the module
/******/ 		return module.exports;
/******/ 	}
/******/
/******/
/******/
/******/ 	// the startup function
/******/ 	function startup() {
/******/ 		// Load entry module and return exports
/******/ 		return __webpack_require__(0);
/******/ 	};
/******/
/******/ 	// run startup
/******/ 	return startup();
/******/ })
/************************************************************************/
```

</details>

``` js
/******/ ([
/* 0 */
/*!*****************!*\
  !*** dll alpha ***!
  \*****************/
/*! other exports [maybe provided (runtime-defined)] [maybe used (runtime-defined)] */
/*! runtime requirements: __webpack_require__module,  */
/***/ (function(module, __unusedexports, __webpack_require__) {

module.exports = __webpack_require__;

/***/ }),
/* 1 */
/*!******************!*\
  !*** ./alpha.js ***!
  \******************/
/*! other exports [maybe provided (runtime-defined)] [maybe used (runtime-defined)] */
/*! runtime requirements: module */
/***/ (function(module) {

module.exports = "alpha";

/***/ }),
/* 2 */
/*!**************!*\
  !*** ./a.js ***!
  \**************/
/*! other exports [maybe provided (runtime-defined)] [maybe used (runtime-defined)] */
/*! runtime requirements: module */
/***/ (function(module) {

module.exports = "a";

/***/ }),
/* 3 */
/*!*********************************!*\
  !*** ../node_modules/module.js ***!
  \*********************************/
/*! other exports [maybe provided (runtime-defined)] [maybe used (runtime-defined)] */
/*! runtime requirements: module */
/***/ (function(module) {

module.exports = "module";

/***/ })
/******/ ]);
```

# dist/alpha-manifest.json

<<<<<<< HEAD
``` javascript
{"name":"alpha_fa162dabf9a5b5246e96","content":{"./alpha.js":{"id":1,"buildMeta":{}},"./a.js":{"id":2,"buildMeta":{}},"../node_modules/module.js":{"id":3,"buildMeta":{}}}}
=======
```javascript
{"name":"alpha_d61ee01b5c383d26e2c0","content":{"./alpha.js":{"id":1,"buildMeta":{"providedExports":true}},"./a.js":{"id":2,"buildMeta":{"providedExports":true}},"../node_modules/module.js":{"id":3,"buildMeta":{"providedExports":true}}}}
>>>>>>> b72b96a2
```

# Info

## Unoptimized

```
Hash: 0a1b2c3d4e5f6a7b8c9d
<<<<<<< HEAD
Version: webpack 5.0.0-alpha.9
=======
Version: webpack 4.29.6
>>>>>>> b72b96a2
         Asset      Size  Chunks             Chunk Names
MyDll.alpha.js  2.44 KiB     {0}  [emitted]  alpha
 MyDll.beta.js  2.41 KiB     {1}  [emitted]  beta
Entrypoint alpha = MyDll.alpha.js
Entrypoint beta = MyDll.beta.js
chunk {0} MyDll.alpha.js (alpha) 84 bytes [entry] [rendered]
    > alpha
 [0] dll alpha 12 bytes {0} [built]
     dll entry
     DllPlugin
 [1] ./alpha.js 25 bytes {0} [built]
     entry ./alpha [0] dll alpha alpha[0]
     DllPlugin
 [2] ./a.js 21 bytes {0} [built]
     entry ./a [0] dll alpha alpha[1]
     DllPlugin
 [3] ../node_modules/module.js 26 bytes {0} [built]
     entry module [0] dll alpha alpha[2]
     DllPlugin
chunk {1} MyDll.beta.js (beta) 80 bytes [entry] [rendered]
    > beta
 [4] dll beta 12 bytes {1} [built]
     dll entry
     DllPlugin
 [5] ./beta.js 24 bytes {1} [built]
     entry ./beta [4] dll beta beta[0]
     DllPlugin
 [6] ./b.js 21 bytes {1} [built]
     entry ./b [4] dll beta beta[1]
     DllPlugin
 [7] ./c.jsx 23 bytes {1} [built]
     entry ./c [4] dll beta beta[2]
     DllPlugin
```

## Production mode

```
Hash: 0a1b2c3d4e5f6a7b8c9d
<<<<<<< HEAD
Version: webpack 5.0.0-alpha.9
         Asset       Size  Chunks             Chunk Names
MyDll.alpha.js  354 bytes   {963}  [emitted]  alpha
 MyDll.beta.js  348 bytes   {188}  [emitted]  beta
=======
Version: webpack 4.29.6
         Asset      Size  Chunks             Chunk Names
MyDll.alpha.js  1.06 KiB       0  [emitted]  alpha
 MyDll.beta.js  1.05 KiB       1  [emitted]  beta
>>>>>>> b72b96a2
Entrypoint alpha = MyDll.alpha.js
Entrypoint beta = MyDll.beta.js
chunk {188} MyDll.beta.js (beta) 80 bytes [entry] [rendered]
    > beta
  [21] ./b.js 21 bytes {188} [built]
       entry ./b [350] dll beta beta[1]
       DllPlugin
 [145] ./beta.js 24 bytes {188} [built]
       entry ./beta [350] dll beta beta[0]
       DllPlugin
 [235] ./c.jsx 23 bytes {188} [built]
       entry ./c [350] dll beta beta[2]
       DllPlugin
 [350] dll beta 12 bytes {188} [built]
       dll entry
       DllPlugin
chunk {963} MyDll.alpha.js (alpha) 84 bytes [entry] [rendered]
    > alpha
 [162] ./a.js 21 bytes {963} [built]
       entry ./a [673] dll alpha alpha[1]
       DllPlugin
 [673] dll alpha 12 bytes {963} [built]
       dll entry
       DllPlugin
 [683] ../node_modules/module.js 26 bytes {963} [built]
       entry module [673] dll alpha alpha[2]
       DllPlugin
 [930] ./alpha.js 25 bytes {963} [built]
       entry ./alpha [673] dll alpha alpha[0]
       DllPlugin
```<|MERGE_RESOLUTION|>--- conflicted
+++ resolved
@@ -34,13 +34,8 @@
 
 # dist/MyDll.alpha.js
 
-<<<<<<< HEAD
-``` javascript
-var alpha_fa162dabf9a5b5246e96 =
-=======
 ```javascript
-var alpha_d61ee01b5c383d26e2c0 =
->>>>>>> b72b96a2
+var alpha_5a1a523b0fc11616dffc =
 ```
 <details><summary><code>/******/ (function(modules) { /* webpackBootstrap */ })</code></summary>
 
@@ -141,13 +136,8 @@
 
 # dist/alpha-manifest.json
 
-<<<<<<< HEAD
-``` javascript
-{"name":"alpha_fa162dabf9a5b5246e96","content":{"./alpha.js":{"id":1,"buildMeta":{}},"./a.js":{"id":2,"buildMeta":{}},"../node_modules/module.js":{"id":3,"buildMeta":{}}}}
-=======
 ```javascript
-{"name":"alpha_d61ee01b5c383d26e2c0","content":{"./alpha.js":{"id":1,"buildMeta":{"providedExports":true}},"./a.js":{"id":2,"buildMeta":{"providedExports":true}},"../node_modules/module.js":{"id":3,"buildMeta":{"providedExports":true}}}}
->>>>>>> b72b96a2
+{"name":"alpha_5a1a523b0fc11616dffc","content":{"./alpha.js":{"id":1,"buildMeta":{}},"./a.js":{"id":2,"buildMeta":{}},"../node_modules/module.js":{"id":3,"buildMeta":{}}}}
 ```
 
 # Info
@@ -156,11 +146,7 @@
 
 ```
 Hash: 0a1b2c3d4e5f6a7b8c9d
-<<<<<<< HEAD
-Version: webpack 5.0.0-alpha.9
-=======
-Version: webpack 4.29.6
->>>>>>> b72b96a2
+Version: webpack 5.0.0-alpha.11
          Asset      Size  Chunks             Chunk Names
 MyDll.alpha.js  2.44 KiB     {0}  [emitted]  alpha
  MyDll.beta.js  2.41 KiB     {1}  [emitted]  beta
@@ -200,45 +186,38 @@
 
 ```
 Hash: 0a1b2c3d4e5f6a7b8c9d
-<<<<<<< HEAD
-Version: webpack 5.0.0-alpha.9
+Version: webpack 5.0.0-alpha.11
          Asset       Size  Chunks             Chunk Names
-MyDll.alpha.js  354 bytes   {963}  [emitted]  alpha
- MyDll.beta.js  348 bytes   {188}  [emitted]  beta
-=======
-Version: webpack 4.29.6
-         Asset      Size  Chunks             Chunk Names
-MyDll.alpha.js  1.06 KiB       0  [emitted]  alpha
- MyDll.beta.js  1.05 KiB       1  [emitted]  beta
->>>>>>> b72b96a2
+MyDll.alpha.js  354 bytes   {487}  [emitted]  alpha
+ MyDll.beta.js  345 bytes   {904}  [emitted]  beta
 Entrypoint alpha = MyDll.alpha.js
 Entrypoint beta = MyDll.beta.js
-chunk {188} MyDll.beta.js (beta) 80 bytes [entry] [rendered]
+chunk {487} MyDll.alpha.js (alpha) 84 bytes [entry] [rendered]
+    > alpha
+ [258] dll alpha 12 bytes {487} [built]
+       dll entry
+       DllPlugin
+ [443] ../node_modules/module.js 26 bytes {487} [built]
+       entry module [258] dll alpha alpha[2]
+       DllPlugin
+ [758] ./alpha.js 25 bytes {487} [built]
+       entry ./alpha [258] dll alpha alpha[0]
+       DllPlugin
+ [847] ./a.js 21 bytes {487} [built]
+       entry ./a [258] dll alpha alpha[1]
+       DllPlugin
+chunk {904} MyDll.beta.js (beta) 80 bytes [entry] [rendered]
     > beta
-  [21] ./b.js 21 bytes {188} [built]
-       entry ./b [350] dll beta beta[1]
-       DllPlugin
- [145] ./beta.js 24 bytes {188} [built]
-       entry ./beta [350] dll beta beta[0]
-       DllPlugin
- [235] ./c.jsx 23 bytes {188} [built]
-       entry ./c [350] dll beta beta[2]
-       DllPlugin
- [350] dll beta 12 bytes {188} [built]
+  [15] dll beta 12 bytes {904} [built]
        dll entry
        DllPlugin
-chunk {963} MyDll.alpha.js (alpha) 84 bytes [entry] [rendered]
-    > alpha
- [162] ./a.js 21 bytes {963} [built]
-       entry ./a [673] dll alpha alpha[1]
-       DllPlugin
- [673] dll alpha 12 bytes {963} [built]
-       dll entry
-       DllPlugin
- [683] ../node_modules/module.js 26 bytes {963} [built]
-       entry module [673] dll alpha alpha[2]
-       DllPlugin
- [930] ./alpha.js 25 bytes {963} [built]
-       entry ./alpha [673] dll alpha alpha[0]
+  [60] ./c.jsx 23 bytes {904} [built]
+       entry ./c [15] dll beta beta[2]
+       DllPlugin
+  [97] ./beta.js 24 bytes {904} [built]
+       entry ./beta [15] dll beta beta[0]
+       DllPlugin
+ [996] ./b.js 21 bytes {904} [built]
+       entry ./b [15] dll beta beta[1]
        DllPlugin
 ```