This example demonstrates how to build a library with webpack that has dependencies to other libraries which should not be included in the compiled version.

We use the `libraryTarget: "umd"` option to build a UMD module that is consumable in CommonJs, AMD and with script tags. We don't specify the `library` option so the library is exported to the root namespace.

We use the `externals` option to define dependencies that should be resolved in the target environment.

In the simple case we just need to specify a string (`"add"`). Then it's resolved as `"add"` module in CommonJs and AMD, and as global `add` when used with script tag.

In the complex case we specify different values for each environment:

| environment        | config value             | resolved as                  |
| ------------------ | ------------------------ | ---------------------------- |
| CommonJs (strict)  | `["./math", "subtract"]` | `require("./math").subtract` |
| CommonJs (node.js) | `"./subtract"`           | `require("./subtract")`      |
| AMD                | `"subtract"`             | `define(["subtract"], ...)`  |
| script tag         | `"subtract"`             | `this.subtract`              |

# example.js

```javascript
var add = require("add");
var subtract = require("subtract");

exports.exampleValue = subtract(add(42, 2), 2);
```

# webpack.config.js

```javascript
module.exports = {
	// mode: "development || "production",
	output: {
		libraryTarget: "umd"
	},
	externals: [
		"add",
		{
			subtract: {
				root: "subtract",
				commonjs2: "./subtract",
				commonjs: ["./math", "subtract"],
				amd: "subtract"
			}
		}
	]
};
```

# dist/output.js

```javascript
(function webpackUniversalModuleDefinition(root, factory) {
	if(typeof exports === 'object' && typeof module === 'object')
		module.exports = factory(require("add"), require("./subtract"));
	else if(typeof define === 'function' && define.amd)
		define(["add", "subtract"], factory);
	else {
		var a = typeof exports === 'object' ? factory(require("add"), require("./math")["subtract"]) : factory(root["add"], root["subtract"]);
		for(var i in a) (typeof exports === 'object' ? exports : root)[i] = a[i];
	}
})(window, function(__WEBPACK_EXTERNAL_MODULE__1__, __WEBPACK_EXTERNAL_MODULE__2__) {
```
<details><summary><code>return /******/ (function(modules) { /* webpackBootstrap */ })</code></summary>

``` js
return /******/ (function(modules, runtime) { // webpackBootstrap
/******/ 	"use strict";
/******/ 	// The module cache
/******/ 	var installedModules = {};
/******/
/******/ 	// The require function
/******/ 	function __webpack_require__(moduleId) {
/******/
/******/ 		// Check if module is in cache
/******/ 		if(installedModules[moduleId]) {
/******/ 			return installedModules[moduleId].exports;
/******/ 		}
/******/ 		// Create a new module (and put it into the cache)
/******/ 		var module = installedModules[moduleId] = {
/******/ 			i: moduleId,
/******/ 			l: false,
/******/ 			exports: {}
/******/ 		};
/******/
/******/ 		// Execute the module function
/******/ 		modules[moduleId].call(module.exports, module, module.exports, __webpack_require__);
/******/
/******/ 		// Flag the module as loaded
/******/ 		module.l = true;
/******/
/******/ 		// Return the exports of the module
/******/ 		return module.exports;
/******/ 	}
/******/
/******/
/******/
/******/ 	// the startup function
/******/ 	function startup() {
/******/ 		// Load entry module and return exports
/******/ 		return __webpack_require__(0);
/******/ 	};
/******/
/******/ 	// run startup
/******/ 	return startup();
/******/ })
/************************************************************************/
```

</details>

``` js
/******/ ([
/* 0 */
/*!********************!*\
  !*** ./example.js ***!
  \********************/
/*! other exports [maybe provided (runtime-defined)] [no usage info] */
/*! runtime requirements: __webpack_require____webpack_exports__,  */
/***/ (function(__unusedmodule, exports, __webpack_require__) {

var add = __webpack_require__(/*! add */ 1);
var subtract = __webpack_require__(/*! subtract */ 2);

exports.exampleValue = subtract(add(42, 2), 2);

/***/ }),
/* 1 */
/*!**********************!*\
  !*** external "add" ***!
  \**********************/
/*! other exports [maybe provided (runtime-defined)] [no usage info] */
/*! runtime requirements: module */
/***/ (function(module) {

module.exports = __WEBPACK_EXTERNAL_MODULE__1__;

/***/ }),
/* 2 */
/*!***************************************************************************************************************!*\
  !*** external {"root":"subtract","commonjs2":"./subtract","commonjs":["./math","subtract"],"amd":"subtract"} ***!
  \***************************************************************************************************************/
/*! other exports [maybe provided (runtime-defined)] [no usage info] */
/*! runtime requirements: module */
/***/ (function(module) {

module.exports = __WEBPACK_EXTERNAL_MODULE__2__;

/***/ })
/******/ ]);
});
```

# Info

## Unoptimized

```
Hash: 0a1b2c3d4e5f6a7b8c9d
<<<<<<< HEAD
Version: webpack 5.0.0-alpha.11
=======
Version: webpack 4.39.0
>>>>>>> f29445d4
    Asset      Size  Chunks             Chunk Names
output.js  3.13 KiB     {0}  [emitted]  main
Entrypoint main = output.js
chunk {0} output.js (main) 194 bytes [entry] [rendered]
    > ./example.js main
 [0] ./example.js 110 bytes {0} [built]
     [used exports unknown]
     entry ./example.js main
 [1] external "add" 42 bytes {0} [built]
     [used exports unknown]
     cjs require add [0] ./example.js 1:10-24
 [2] external {"root":"subtract","commonjs2":"./subtract","commonjs":["./math","subtract"],"amd":"subtract"} 42 bytes {0} [built]
     [used exports unknown]
     cjs require subtract [0] ./example.js 2:15-34
```

## Production mode

```
Hash: 0a1b2c3d4e5f6a7b8c9d
<<<<<<< HEAD
Version: webpack 5.0.0-alpha.11
    Asset       Size  Chunks             Chunk Names
output.js  708 bytes   {179}  [emitted]  main
=======
Version: webpack 4.39.0
    Asset     Size  Chunks             Chunk Names
output.js  1.4 KiB       0  [emitted]  main
>>>>>>> f29445d4
Entrypoint main = output.js
chunk {179} output.js (main) 194 bytes [entry] [rendered]
    > ./example.js main
 [144] ./example.js 110 bytes {179} [built]
       entry ./example.js main
 [324] external {"root":"subtract","commonjs2":"./subtract","commonjs":["./math","subtract"],"amd":"subtract"} 42 bytes {179} [built]
       cjs require subtract [144] ./example.js 2:15-34
 [630] external "add" 42 bytes {179} [built]
       cjs require add [144] ./example.js 1:10-24
```<|MERGE_RESOLUTION|>--- conflicted
+++ resolved
@@ -114,8 +114,8 @@
 /*!********************!*\
   !*** ./example.js ***!
   \********************/
-/*! other exports [maybe provided (runtime-defined)] [no usage info] */
-/*! runtime requirements: __webpack_require____webpack_exports__,  */
+/*! exports [maybe provided (runtime-defined)] [no usage info] */
+/*! runtime requirements: __webpack_require__, __webpack_exports__ */
 /***/ (function(__unusedmodule, exports, __webpack_require__) {
 
 var add = __webpack_require__(/*! add */ 1);
@@ -128,7 +128,7 @@
 /*!**********************!*\
   !*** external "add" ***!
   \**********************/
-/*! other exports [maybe provided (runtime-defined)] [no usage info] */
+/*! exports [maybe provided (runtime-defined)] [no usage info] */
 /*! runtime requirements: module */
 /***/ (function(module) {
 
@@ -139,7 +139,7 @@
 /*!***************************************************************************************************************!*\
   !*** external {"root":"subtract","commonjs2":"./subtract","commonjs":["./math","subtract"],"amd":"subtract"} ***!
   \***************************************************************************************************************/
-/*! other exports [maybe provided (runtime-defined)] [no usage info] */
+/*! exports [maybe provided (runtime-defined)] [no usage info] */
 /*! runtime requirements: module */
 /***/ (function(module) {
 
@@ -156,13 +156,9 @@
 
 ```
 Hash: 0a1b2c3d4e5f6a7b8c9d
-<<<<<<< HEAD
-Version: webpack 5.0.0-alpha.11
-=======
-Version: webpack 4.39.0
->>>>>>> f29445d4
+Version: webpack 5.0.0-alpha.18
     Asset      Size  Chunks             Chunk Names
-output.js  3.13 KiB     {0}  [emitted]  main
+output.js  3.11 KiB     {0}  [emitted]  main
 Entrypoint main = output.js
 chunk {0} output.js (main) 194 bytes [entry] [rendered]
     > ./example.js main
@@ -181,15 +177,9 @@
 
 ```
 Hash: 0a1b2c3d4e5f6a7b8c9d
-<<<<<<< HEAD
-Version: webpack 5.0.0-alpha.11
+Version: webpack 5.0.0-alpha.18
     Asset       Size  Chunks             Chunk Names
 output.js  708 bytes   {179}  [emitted]  main
-=======
-Version: webpack 4.39.0
-    Asset     Size  Chunks             Chunk Names
-output.js  1.4 KiB       0  [emitted]  main
->>>>>>> f29445d4
 Entrypoint main = output.js
 chunk {179} output.js (main) 194 bytes [entry] [rendered]
     > ./example.js main
