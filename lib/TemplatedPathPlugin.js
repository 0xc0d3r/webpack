--- conflicted
+++ resolved
@@ -5,7 +5,6 @@
 
 "use strict";
 
-<<<<<<< HEAD
 const { basename, extname } = require("path");
 const util = require("util");
 const Module = require("./Module");
@@ -30,28 +29,6 @@
 };
 
 const hashLength = (replacer, handler) => {
-=======
-const REGEXP_HASH = /\[hash(?::(\d+))?\]/gi,
-	REGEXP_CHUNKHASH = /\[chunkhash(?::(\d+))?\]/gi,
-	REGEXP_MODULEHASH = /\[modulehash(?::(\d+))?\]/gi,
-	REGEXP_CONTENTHASH = /\[contenthash(?::(\d+))?\]/gi,
-	REGEXP_NAME = /\[name\]/gi,
-	REGEXP_ID = /\[id\]/gi,
-	REGEXP_MODULEID = /\[moduleid\]/gi,
-	REGEXP_FILE = /\[file\]/gi,
-	REGEXP_QUERY = /\[query\]/gi,
-	REGEXP_FILEBASE = /\[filebase\]/gi,
-	REGEXP_URL = /\[url\]/gi;
-
-// Using global RegExp for .test is dangerous
-// We use a normal RegExp instead of .test
-const REGEXP_HASH_FOR_TEST = new RegExp(REGEXP_HASH.source, "i"),
-	REGEXP_CHUNKHASH_FOR_TEST = new RegExp(REGEXP_CHUNKHASH.source, "i"),
-	REGEXP_CONTENTHASH_FOR_TEST = new RegExp(REGEXP_CONTENTHASH.source, "i"),
-	REGEXP_NAME_FOR_TEST = new RegExp(REGEXP_NAME.source, "i");
-
-const withHashLength = (replacer, handlerFn) => {
->>>>>>> 95d21bb3
 	const fn = (match, hashLength, ...args) => {
 		const length = hashLength && parseInt(hashLength, 10);
 
@@ -236,7 +213,6 @@
 			prepareId(
 				module instanceof Module ? chunkGraph.getModuleId(module) : module.id
 			)
-<<<<<<< HEAD
 		);
 		const hashReplacer = hashLength(
 			replacer(
@@ -260,6 +236,11 @@
 		);
 	}
 
+	// Other things
+	if (data.url) {
+		replacements.set("url", replacer(data.url));
+	}
+
 	if (typeof path === "function") {
 		path = path(data);
 	}
@@ -273,18 +254,6 @@
 	});
 
 	return path;
-=======
-			.replace(REGEXP_ID, getReplacer(chunkId))
-			.replace(REGEXP_MODULEID, getReplacer(moduleId))
-			.replace(REGEXP_NAME, getReplacer(chunkName))
-			.replace(REGEXP_FILE, getReplacer(data.filename))
-			.replace(REGEXP_FILEBASE, getReplacer(data.basename))
-			// query is optional, it's OK if it's in a path but there's nothing to replace it with
-			.replace(REGEXP_QUERY, getReplacer(data.query, true))
-			// only available in sourceMappingURLComment
-			.replace(REGEXP_URL, getReplacer(data.url))
-	);
->>>>>>> 95d21bb3
 };
 
 const plugin = "TemplatedPathPlugin";
