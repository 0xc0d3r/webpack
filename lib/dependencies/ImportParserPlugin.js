/*
	MIT License http://www.opensource.org/licenses/mit-license.php
	Author Tobias Koppers @sokra
*/

"use strict";

const CommentCompilationWarning = require("../CommentCompilationWarning");
const UnsupportedFeatureWarning = require("../UnsupportedFeatureWarning");
const ContextDependencyHelpers = require("./ContextDependencyHelpers");
const ImportContextDependency = require("./ImportContextDependency");
const ImportDependenciesBlock = require("./ImportDependenciesBlock");
const ImportDependency = require("./ImportDependency");
const ImportEagerDependency = require("./ImportEagerDependency");
const ImportWeakDependency = require("./ImportWeakDependency");

class ImportParserPlugin {
	constructor(options) {
		this.options = options;
	}

	apply(parser) {
		parser.hooks.importCall.tap("ImportParserPlugin", expr => {
			if (expr.arguments.length !== 1) {
				throw new Error(
					"Incorrect number of arguments provided to 'import(module: string) -> Promise'."
				);
			}

			const param = parser.evaluateExpression(expr.arguments[0]);

			let chunkName = null;
			let mode = "lazy";
			let include = null;
			let exclude = null;
			const groupOptions = {};

			const {
				options: importOptions,
				errors: commentErrors
			} = parser.parseCommentOptions(expr.range);

			if (commentErrors) {
				for (const e of commentErrors) {
					const { comment } = e;
					parser.state.module.warnings.push(
						new CommentCompilationWarning(
<<<<<<< HEAD
							`Compilation error while processing magic comment(-s): /*${
								comment.value
							}*/: ${e.message}`,
=======
							`Compilation error while processing magic comment(-s): /*${comment.value}*/: ${e.message}`,
							parser.state.module,
>>>>>>> 34c86675
							comment.loc
						)
					);
				}
			}

			if (importOptions) {
				if (importOptions.webpackIgnore !== undefined) {
					if (typeof importOptions.webpackIgnore !== "boolean") {
						parser.state.module.warnings.push(
							new UnsupportedFeatureWarning(
<<<<<<< HEAD
								`\`webpackIgnore\` expected a boolean, but received: ${
									importOptions.webpackIgnore
								}.`,
=======
								parser.state.module,
								`\`webpackIgnore\` expected a boolean, but received: ${importOptions.webpackIgnore}.`,
>>>>>>> 34c86675
								expr.loc
							)
						);
					} else {
						// Do not instrument `import()` if `webpackIgnore` is `true`
						if (importOptions.webpackIgnore) {
							return false;
						}
					}
				}
				if (importOptions.webpackChunkName !== undefined) {
					if (typeof importOptions.webpackChunkName !== "string") {
						parser.state.module.warnings.push(
							new UnsupportedFeatureWarning(
<<<<<<< HEAD
								`\`webpackChunkName\` expected a string, but received: ${
									importOptions.webpackChunkName
								}.`,
=======
								parser.state.module,
								`\`webpackChunkName\` expected a string, but received: ${importOptions.webpackChunkName}.`,
>>>>>>> 34c86675
								expr.loc
							)
						);
					} else {
						chunkName = importOptions.webpackChunkName;
					}
				}
				if (importOptions.webpackMode !== undefined) {
					if (typeof importOptions.webpackMode !== "string") {
						parser.state.module.warnings.push(
							new UnsupportedFeatureWarning(
<<<<<<< HEAD
								`\`webpackMode\` expected a string, but received: ${
									importOptions.webpackMode
								}.`,
=======
								parser.state.module,
								`\`webpackMode\` expected a string, but received: ${importOptions.webpackMode}.`,
>>>>>>> 34c86675
								expr.loc
							)
						);
					} else {
						mode = importOptions.webpackMode;
					}
				}
				if (importOptions.webpackPrefetch !== undefined) {
					if (importOptions.webpackPrefetch === true) {
						groupOptions.prefetchOrder = 0;
					} else if (typeof importOptions.webpackPrefetch === "number") {
						groupOptions.prefetchOrder = importOptions.webpackPrefetch;
					} else {
						parser.state.module.warnings.push(
							new UnsupportedFeatureWarning(
<<<<<<< HEAD
								`\`webpackPrefetch\` expected true or a number, but received: ${
									importOptions.webpackPrefetch
								}.`,
=======
								parser.state.module,
								`\`webpackPrefetch\` expected true or a number, but received: ${importOptions.webpackPrefetch}.`,
>>>>>>> 34c86675
								expr.loc
							)
						);
					}
				}
				if (importOptions.webpackPreload !== undefined) {
					if (importOptions.webpackPreload === true) {
						groupOptions.preloadOrder = 0;
					} else if (typeof importOptions.webpackPreload === "number") {
						groupOptions.preloadOrder = importOptions.webpackPreload;
					} else {
						parser.state.module.warnings.push(
							new UnsupportedFeatureWarning(
<<<<<<< HEAD
								`\`webpackPreload\` expected true or a number, but received: ${
									importOptions.webpackPreload
								}.`,
=======
								parser.state.module,
								`\`webpackPreload\` expected true or a number, but received: ${importOptions.webpackPreload}.`,
>>>>>>> 34c86675
								expr.loc
							)
						);
					}
				}
				if (importOptions.webpackInclude !== undefined) {
					if (
						!importOptions.webpackInclude ||
						importOptions.webpackInclude.constructor.name !== "RegExp"
					) {
						parser.state.module.warnings.push(
							new UnsupportedFeatureWarning(
<<<<<<< HEAD
								`\`webpackInclude\` expected a regular expression, but received: ${
									importOptions.webpackInclude
								}.`,
=======
								parser.state.module,
								`\`webpackInclude\` expected a regular expression, but received: ${importOptions.webpackInclude}.`,
>>>>>>> 34c86675
								expr.loc
							)
						);
					} else {
						include = new RegExp(importOptions.webpackInclude);
					}
				}
				if (importOptions.webpackExclude !== undefined) {
					if (
						!importOptions.webpackExclude ||
						importOptions.webpackExclude.constructor.name !== "RegExp"
					) {
						parser.state.module.warnings.push(
							new UnsupportedFeatureWarning(
<<<<<<< HEAD
								`\`webpackExclude\` expected a regular expression, but received: ${
									importOptions.webpackExclude
								}.`,
=======
								parser.state.module,
								`\`webpackExclude\` expected a regular expression, but received: ${importOptions.webpackExclude}.`,
>>>>>>> 34c86675
								expr.loc
							)
						);
					} else {
						exclude = new RegExp(importOptions.webpackExclude);
					}
				}
			}

			if (param.isString()) {
				if (mode !== "lazy" && mode !== "eager" && mode !== "weak") {
					parser.state.module.warnings.push(
						new UnsupportedFeatureWarning(
							`\`webpackMode\` expected 'lazy', 'eager' or 'weak', but received: ${mode}.`,
							expr.loc
						)
					);
				}

				if (mode === "eager") {
					const dep = new ImportEagerDependency(param.string, expr.range);
					parser.state.current.addDependency(dep);
				} else if (mode === "weak") {
					const dep = new ImportWeakDependency(param.string, expr.range);
					parser.state.current.addDependency(dep);
				} else {
					const depBlock = new ImportDependenciesBlock(
						Object.assign(groupOptions, {
							name: chunkName
						}),
						expr.loc,
						param.string,
						expr.range
					);
					const dep = new ImportDependency(param.string);
					dep.loc = expr.loc;
					depBlock.addDependency(dep);
					parser.state.current.addBlock(depBlock);
				}
				return true;
			} else {
				if (
					mode !== "lazy" &&
					mode !== "lazy-once" &&
					mode !== "eager" &&
					mode !== "weak"
				) {
					parser.state.module.warnings.push(
						new UnsupportedFeatureWarning(
							`\`webpackMode\` expected 'lazy', 'lazy-once', 'eager' or 'weak', but received: ${mode}.`,
							expr.loc
						)
					);
					mode = "lazy";
				}

				if (mode === "weak") {
					mode = "async-weak";
				}
				const dep = ContextDependencyHelpers.create(
					ImportContextDependency,
					expr.range,
					param,
					expr,
					this.options,
					{
						chunkName,
						groupOptions,
						include,
						exclude,
						mode,
						namespaceObject: parser.state.module.buildMeta.strictHarmonyModule
							? "strict"
							: true
					},
					parser
				);
				if (!dep) return;
				dep.loc = expr.loc;
				dep.optional = !!parser.scope.inTry;
				parser.state.current.addDependency(dep);
				return true;
			}
		});
	}
}

module.exports = ImportParserPlugin;<|MERGE_RESOLUTION|>--- conflicted
+++ resolved
@@ -45,14 +45,7 @@
 					const { comment } = e;
 					parser.state.module.warnings.push(
 						new CommentCompilationWarning(
-<<<<<<< HEAD
-							`Compilation error while processing magic comment(-s): /*${
-								comment.value
-							}*/: ${e.message}`,
-=======
 							`Compilation error while processing magic comment(-s): /*${comment.value}*/: ${e.message}`,
-							parser.state.module,
->>>>>>> 34c86675
 							comment.loc
 						)
 					);
@@ -64,14 +57,7 @@
 					if (typeof importOptions.webpackIgnore !== "boolean") {
 						parser.state.module.warnings.push(
 							new UnsupportedFeatureWarning(
-<<<<<<< HEAD
-								`\`webpackIgnore\` expected a boolean, but received: ${
-									importOptions.webpackIgnore
-								}.`,
-=======
-								parser.state.module,
 								`\`webpackIgnore\` expected a boolean, but received: ${importOptions.webpackIgnore}.`,
->>>>>>> 34c86675
 								expr.loc
 							)
 						);
@@ -86,14 +72,7 @@
 					if (typeof importOptions.webpackChunkName !== "string") {
 						parser.state.module.warnings.push(
 							new UnsupportedFeatureWarning(
-<<<<<<< HEAD
-								`\`webpackChunkName\` expected a string, but received: ${
-									importOptions.webpackChunkName
-								}.`,
-=======
-								parser.state.module,
 								`\`webpackChunkName\` expected a string, but received: ${importOptions.webpackChunkName}.`,
->>>>>>> 34c86675
 								expr.loc
 							)
 						);
@@ -105,14 +84,7 @@
 					if (typeof importOptions.webpackMode !== "string") {
 						parser.state.module.warnings.push(
 							new UnsupportedFeatureWarning(
-<<<<<<< HEAD
-								`\`webpackMode\` expected a string, but received: ${
-									importOptions.webpackMode
-								}.`,
-=======
-								parser.state.module,
 								`\`webpackMode\` expected a string, but received: ${importOptions.webpackMode}.`,
->>>>>>> 34c86675
 								expr.loc
 							)
 						);
@@ -128,14 +100,7 @@
 					} else {
 						parser.state.module.warnings.push(
 							new UnsupportedFeatureWarning(
-<<<<<<< HEAD
-								`\`webpackPrefetch\` expected true or a number, but received: ${
-									importOptions.webpackPrefetch
-								}.`,
-=======
-								parser.state.module,
 								`\`webpackPrefetch\` expected true or a number, but received: ${importOptions.webpackPrefetch}.`,
->>>>>>> 34c86675
 								expr.loc
 							)
 						);
@@ -149,14 +114,7 @@
 					} else {
 						parser.state.module.warnings.push(
 							new UnsupportedFeatureWarning(
-<<<<<<< HEAD
-								`\`webpackPreload\` expected true or a number, but received: ${
-									importOptions.webpackPreload
-								}.`,
-=======
-								parser.state.module,
 								`\`webpackPreload\` expected true or a number, but received: ${importOptions.webpackPreload}.`,
->>>>>>> 34c86675
 								expr.loc
 							)
 						);
@@ -169,14 +127,7 @@
 					) {
 						parser.state.module.warnings.push(
 							new UnsupportedFeatureWarning(
-<<<<<<< HEAD
-								`\`webpackInclude\` expected a regular expression, but received: ${
-									importOptions.webpackInclude
-								}.`,
-=======
-								parser.state.module,
 								`\`webpackInclude\` expected a regular expression, but received: ${importOptions.webpackInclude}.`,
->>>>>>> 34c86675
 								expr.loc
 							)
 						);
@@ -191,14 +142,7 @@
 					) {
 						parser.state.module.warnings.push(
 							new UnsupportedFeatureWarning(
-<<<<<<< HEAD
-								`\`webpackExclude\` expected a regular expression, but received: ${
-									importOptions.webpackExclude
-								}.`,
-=======
-								parser.state.module,
 								`\`webpackExclude\` expected a regular expression, but received: ${importOptions.webpackExclude}.`,
->>>>>>> 34c86675
 								expr.loc
 							)
 						);
